--- conflicted
+++ resolved
@@ -5,17 +5,12 @@
 
 repos:
 - repo: https://github.com/astral-sh/ruff-pre-commit
-<<<<<<< HEAD
-  rev: v0.4.10
-=======
   rev: v0.9.9
->>>>>>> 18818dec
   hooks:
   - id: ruff
     types_or: [python, pyi, jupyter]
     args: [ --fix, --exit-non-zero-on-fix ]
   - id: ruff-format
-    # Nb. python files currently excluded in ruff's config
     types_or: [python, pyi, jupyter]
 
 - repo: https://github.com/pre-commit/pre-commit-hooks
@@ -27,9 +22,6 @@
   - id: check-yaml
   - id: mixed-line-ending
   - id: trailing-whitespace
-<<<<<<< HEAD
-  - id: end-of-file-fixer
-=======
   - id: end-of-file-fixer
 
 - repo: https://github.com/stefsmeets/nbcheckorder/
@@ -53,5 +45,4 @@
         notebooks/text_examples/sentiment_analysis/Emotion.classification.multiclass.example.ipynb|
         notebooks/text_examples/sentiment_analysis/Keras.LSTM.for.IMDB.Sentiment.Classification.ipynb|
         notebooks/text_examples/sentiment_analysis/Positive.vs..Negative.Sentiment.Classification.ipynb
-      )$
->>>>>>> 18818dec
+      )$
--- conflicted
+++ resolved
@@ -1,12 +1,8 @@
 [build-system]
-<<<<<<< HEAD
-requires = ["setuptools>=61.0", "setuptools-scm>=8.0", "oldest-supported-numpy", "packaging>20.9"]
-=======
 # Note for maintainers: this numpy constraint is specific to wheels for PyPI. See:
 # https://numpy.org/doc/stable/dev/depending_on_numpy.html#numpy-2-abi-handling
 requires = ["setuptools>=61.0", "setuptools-scm>=8.0", "numpy>=2.0", "packaging>20.9",
             "cython>=3.0.11"]
->>>>>>> 18818dec
 build-backend = "setuptools.build_meta"
 
 [project]
@@ -19,15 +15,16 @@
 ]
 requires-python = ">=3.9"
 dependencies = [
-  'numpy<2.0.0',  # wait till dependent libraries are compatible with numpy 2.0, see GH #3707
+  'numpy',
   'scipy',
   'scikit-learn',
   'pandas',
   'tqdm>=4.27.0',
   'packaging>20.9',
   'slicer==0.0.8',
-  'numba',
-  'cloudpickle'
+  'numba>=0.54',
+  'cloudpickle',
+  'typing-extensions',
 ]
 classifiers = [
   "Operating System :: Microsoft :: Windows",
@@ -60,8 +57,14 @@
   "sphinx_github_changelog",
   "myst-parser",
   "requests",
-]
-test-core = ["pytest", "pytest-mpl", "pytest-cov"]
+  "ipywidgets",  # For tqdm in notebooks
+]
+test-core = [
+  "pytest",
+  "pytest-mpl",
+  "pytest-cov",
+  "mypy",
+]
 test = [
   "pytest",
   "pytest-mpl",
@@ -83,13 +86,10 @@
   "tensorflow",
   "sentencepiece",
   "opencv-python",
-<<<<<<< HEAD
-=======
   # Constraint to prevent the combination of tf<2.15 and numpy>=2.0.
   # See GH #3707, #3768, 3922
   "numpy<2.0",
   "causalml",
->>>>>>> 18818dec
 ]
 
 test_notebooks = [
@@ -107,8 +107,6 @@
 Documentation = 'https://shap.readthedocs.io/en/latest/index.html'
 "Release Notes" = 'https://shap.readthedocs.io/en/latest/release_notes.html'
 
-<<<<<<< HEAD
-=======
 [tool.mypy]
 check_untyped_defs = true
 disallow_untyped_calls = false
@@ -178,7 +176,6 @@
 ]
 ignore_missing_imports = true
 
->>>>>>> 18818dec
 [tool.setuptools]
 packages = [
   'shap',
@@ -219,16 +216,21 @@
 # config to always disable linting for specific files.
 include = ["*.py", "*.pyi", "**/pyproject.toml", "*.ipynb"]
 extend-exclude = ["**/tree_shap_paper/**", "docs/user_studies/*"]
+line-length = 120
 
 [tool.ruff.lint]
 select = [
   "F",  # pyflakes
   "I",  # isort
+  "ISC",  # string literal concatenation.
   "UP",  # pyupgrade
   "E",  # pycodestyle
   "W",  # warning
   "D",  # pydocstyle
   "NPY",  # Numpy
+  "SIM101",  # flake8-simplify
+  "FA",  # future annotations
+  "TCH",  # Move type only imports to type-checking condition.
   # D417  # undocumented parameter. FIXME: get this passing
 ]
 ignore = [
@@ -262,7 +264,6 @@
 [tool.ruff.lint.per-file-ignores]
 # Don't apply linting/formatting to vendored code
 "shap/explainers/other/_maple.py" = ["ALL"]
-"shap/plots/colors/_colorconv.py" = ["ALL"]
 
 # Ignore notebooks in user_studies, which are not maintained
 "docs/user_studies/*.ipynb" = ["ALL"]
@@ -275,10 +276,6 @@
 
 # Ignore pycodestyle in tests
 "tests/*py" = ["D"]
-
-[tool.ruff.format]
-# For now, only Jupyter notebooks are autoformatted.
-exclude = ["**.py"]
 
 [tool.coverage.run]
 source_pkgs = ["shap"]

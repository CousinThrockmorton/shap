--- conflicted
+++ resolved
@@ -1,6 +1,9 @@
+from __future__ import annotations
 
 import copy
 import operator
+from dataclasses import dataclass, field
+from typing import Any, Callable, cast
 
 import numpy as np
 import pandas as pd
@@ -15,62 +18,77 @@
 from .utils._general import OpChain
 
 op_chain_root = OpChain("shap.Explanation")
+
+
+@dataclass
+class OpHistoryItem:
+    """An operation that has been applied to an Explanation object."""
+
+    name: str
+    prev_shape: tuple[int, ...]
+    args: tuple[Any, ...] = ()
+    kwargs: dict[str, Any] = field(default_factory=dict)
+    collapsed_instances: bool = False
+
+
 class MetaExplanation(type):
-    """This metaclass exposes the Explanation object's methods for creating template op chains."""
+    """This metaclass exposes the Explanation object's class methods for creating template op chains."""
 
     def __getitem__(cls, item):
         return op_chain_root.__getitem__(item)
 
     @property
-    def abs(cls):
+    def abs(cls) -> OpChain:
         """Element-wise absolute value op."""
         return op_chain_root.abs
 
     @property
-    def identity(cls):
+    def identity(cls) -> OpChain:
         """A no-op."""
         return op_chain_root.identity
 
     @property
-    def argsort(cls):
+    def argsort(cls) -> OpChain:
         """Numpy style argsort."""
         return op_chain_root.argsort
 
     @property
-    def sum(cls):
+    def flip(cls) -> OpChain:
+        """Numpy style flip."""
+        return op_chain_root.flip
+
+    @property
+    def sum(cls) -> OpChain:
         """Numpy style sum."""
         return op_chain_root.sum
 
     @property
-    def max(cls):
+    def max(cls) -> OpChain:
         """Numpy style max."""
         return op_chain_root.max
 
     @property
-    def min(cls):
+    def min(cls) -> OpChain:
         """Numpy style min."""
         return op_chain_root.min
 
     @property
-    def mean(cls):
+    def mean(cls) -> OpChain:
         """Numpy style mean."""
         return op_chain_root.mean
 
     @property
-    def sample(cls):
+    def sample(cls) -> OpChain:
         """Numpy style sample."""
         return op_chain_root.sample
 
     @property
-    def hclust(cls):
+    def hclust(cls) -> OpChain:
         """Hierarchical clustering op."""
         return op_chain_root.hclust
 
 
 class Explanation(metaclass=MetaExplanation):
-<<<<<<< HEAD
-    """A sliceable set of parallel arrays representing a SHAP explanation."""
-=======
     """A sliceable set of parallel arrays representing a SHAP explanation.
 
     Notes
@@ -81,7 +99,6 @@
     The *class* methods such as `Explanation.max` return OpChain objects that represent
     a set of dot chained operations without actually running them.
     """
->>>>>>> 18818dec
 
     def __init__(
         self,
@@ -99,14 +116,14 @@
         main_effects=None,
         hierarchical_values=None,
         clustering=None,
-        compute_time=None
+        compute_time=None,
     ):
-        self.op_history = []
+        self.op_history: list[OpHistoryItem] = []
 
         self.compute_time = compute_time
 
-        # cloning. TODOsomeday: better cloning :)
-        if issubclass(type(values), Explanation):
+        # TODO: better cloning :)
+        if isinstance(values, Explanation):
             e = values
             values = e.values
             base_values = e.base_values
@@ -116,15 +133,21 @@
         values_shape = _compute_shape(values)
 
         if output_names is None and len(self.output_dims) == 1:
-            output_names = [f"Output {i}" for i in range(values_shape[self.output_dims[0]])]
-
-        if len(_compute_shape(feature_names)) == 1:  # TODO: should always be an alias once slicer supports per-row aliases
+            num_names = values_shape[self.output_dims[0]]
+            assert num_names is not None, "Unexpected shape of values"
+            output_names = [f"Output {i}" for i in range(num_names)]
+
+        if (
+            len(_compute_shape(feature_names)) == 1
+        ):  # TODO: should always be an alias once slicer supports per-row aliases
             if len(values_shape) >= 2 and len(feature_names) == values_shape[1]:
                 feature_names = Alias(list(feature_names), 1)
             elif len(values_shape) >= 1 and len(feature_names) == values_shape[0]:
                 feature_names = Alias(list(feature_names), 0)
 
-        if len(_compute_shape(output_names)) == 1:  # TODO: should always be an alias once slicer supports per-row aliases
+        if (
+            len(_compute_shape(output_names)) == 1
+        ):  # TODO: should always be an alias once slicer supports per-row aliases
             output_names = Alias(list(output_names), self.output_dims[0])
             # if len(values_shape) >= 1 and len(output_names) == values_shape[0]:
             #     output_names = Alias(list(output_names), 0)
@@ -163,18 +186,16 @@
             error_std=list_wrap(error_std),
             main_effects=list_wrap(main_effects),
             hierarchical_values=list_wrap(hierarchical_values),
-            clustering=None if clustering is None else Obj(clustering, [0])
+            clustering=None if clustering is None else Obj(clustering, [0]),
         )
 
-    @property
-    def shape(self):
-        """Compute the shape over potentially complex data nesting."""
-        return _compute_shape(self._s.values)
+    # =================== Slicer passthrough ===================
 
     @property
     def values(self):
         """Pass-through from the underlying slicer object."""
         return self._s.values
+
     @values.setter
     def values(self, new_values):
         self._s.values = new_values
@@ -183,6 +204,7 @@
     def base_values(self):
         """Pass-through from the underlying slicer object."""
         return self._s.base_values
+
     @base_values.setter
     def base_values(self, new_base_values):
         self._s.base_values = new_base_values
@@ -191,6 +213,7 @@
     def data(self):
         """Pass-through from the underlying slicer object."""
         return self._s.data
+
     @data.setter
     def data(self, new_data):
         self._s.data = new_data
@@ -199,9 +222,10 @@
     def display_data(self):
         """Pass-through from the underlying slicer object."""
         return self._s.display_data
+
     @display_data.setter
     def display_data(self, new_display_data):
-        if issubclass(type(new_display_data), pd.DataFrame):
+        if isinstance(new_display_data, pd.DataFrame):
             new_display_data = new_display_data.values
         self._s.display_data = new_display_data
 
@@ -214,6 +238,7 @@
     def output_names(self):
         """Pass-through from the underlying slicer object."""
         return self._s.output_names
+
     @output_names.setter
     def output_names(self, new_output_names):
         self._s.output_names = new_output_names
@@ -227,6 +252,7 @@
     def feature_names(self):
         """Pass-through from the underlying slicer object."""
         return self._s.feature_names
+
     @feature_names.setter
     def feature_names(self, new_feature_names):
         self._s.feature_names = new_feature_names
@@ -250,6 +276,7 @@
     def main_effects(self):
         """Pass-through from the underlying slicer object."""
         return self._s.main_effects
+
     @main_effects.setter
     def main_effects(self, new_main_effects):
         self._s.main_effects = new_main_effects
@@ -258,6 +285,7 @@
     def hierarchical_values(self):
         """Pass-through from the underlying slicer object."""
         return self._s.hierarchical_values
+
     @hierarchical_values.setter
     def hierarchical_values(self, new_hierarchical_values):
         self._s.hierarchical_values = new_hierarchical_values
@@ -266,36 +294,11 @@
     def clustering(self):
         """Pass-through from the underlying slicer object."""
         return self._s.clustering
+
     @clustering.setter
     def clustering(self, new_clustering):
         self._s.clustering = new_clustering
 
-<<<<<<< HEAD
-    def cohorts(self, cohorts):
-        """Split this explanation into several cohorts.
-
-        Parameters
-        ----------
-        cohorts : int or array
-            If this is an integer then we auto build that many cohorts using a decision tree. If this is
-            an array then we treat that as an array of cohort names/ids for each instance.
-
-        """
-        if isinstance(cohorts, int):
-            return _auto_cohorts(self, max_cohorts=cohorts)
-        if isinstance(cohorts, (list, tuple, np.ndarray)):
-            cohorts = np.array(cohorts)
-            return Cohorts(**{name: self[cohorts == name] for name in np.unique(cohorts)})
-        raise TypeError("The given set of cohort indicators is not recognized! Please give an array or int.")
-
-    def __repr__(self):
-        """Display some basic printable info, but not everything."""
-        out = ".values =\n"+self.values.__repr__()
-        if self.base_values is not None:
-            out += "\n\n.base_values =\n"+self.base_values.__repr__()
-        if self.data is not None:
-            out += "\n\n.data =\n"+self.data.__repr__()
-=======
     # =================== Data model ===================
     def __repr__(self):
         """Display some basic printable info, but not everything."""
@@ -304,10 +307,9 @@
             out += f"\n\n.base_values =\n{self.base_values!r}"
         if self.data is not None:
             out += f"\n\n.data =\n{self.data!r}"
->>>>>>> 18818dec
         return out
 
-    def __getitem__(self, item):
+    def __getitem__(self, item) -> Explanation:
         """This adds support for OpChain indexing."""
         new_self = None
         if not isinstance(item, tuple):
@@ -324,16 +326,15 @@
                 continue
 
             orig_t = t
-            if issubclass(type(t), OpChain):
+            if isinstance(t, OpChain):
                 t = t.apply(self)
-                if issubclass(type(t), (np.int64, np.int32)): # because slicer does not like numpy indexes
+                if isinstance(t, (np.int64, np.int32)):  # because slicer does not like numpy indexes
                     t = int(t)
-                elif issubclass(type(t), np.ndarray):
-                    t = [int(v) for v in t] # slicer wants lists not numpy arrays for indexing
-            elif issubclass(type(t), Explanation):
+                elif isinstance(t, np.ndarray):
+                    t = [int(v) for v in t]  # slicer wants lists not numpy arrays for indexing
+            elif isinstance(t, Explanation):
                 t = t.values
             elif isinstance(t, str):
-
                 # work around for 2D output_names since they are not yet slicer supported
                 output_names_dims = []
                 if "output_names" in self._s._objects:
@@ -351,25 +352,25 @@
                         for i, v in enumerate(self.values):
                             for j, s in enumerate(self.output_names[i]):
                                 if s == t:
-                                    new_values.append(np.array(v[:,j]))
+                                    new_values.append(np.array(v[:, j]))
                                     new_data.append(np.array(self.data[i]))
                                     new_base_values.append(self.base_values[i][j])
 
                         new_self = Explanation(
                             np.array(new_values),
-                            np.array(new_base_values),
-                            np.array(new_data),
-                            self.display_data,
-                            self.instance_names,
-                            np.array(new_data),
-                            t, # output_names
-                            self.output_indexes,
-                            self.lower_bounds,
-                            self.upper_bounds,
-                            self.error_std,
-                            self.main_effects,
-                            self.hierarchical_values,
-                            self.clustering
+                            base_values=np.array(new_base_values),
+                            data=np.array(new_data),
+                            display_data=self.display_data,
+                            instance_names=self.instance_names,
+                            feature_names=np.array(new_data),  # FIXME: this is probably a bug
+                            output_names=t,
+                            output_indexes=self.output_indexes,
+                            lower_bounds=self.lower_bounds,
+                            upper_bounds=self.upper_bounds,
+                            error_std=self.error_std,
+                            main_effects=self.main_effects,
+                            hierarchical_values=self.hierarchical_values,
+                            clustering=self.clustering,
                         )
                         new_self.op_history = copy.copy(self.op_history)
                         # new_self = copy.deepcopy(self)
@@ -388,7 +389,7 @@
                     new_values = []
                     new_data = []
                     for i, val_i in enumerate(self.values):
-                        for s,v,d in zip(self.feature_names[i], val_i, self.data[i]):
+                        for s, v, d in zip(self.feature_names[i], val_i, self.data[i]):
                             if s == t:
                                 new_values.append(v)
                                 new_data.append(d)
@@ -399,7 +400,7 @@
                     new_self.clustering = None
                     # return new_self
 
-            if issubclass(type(t), (np.int8, np.int16, np.int32, np.int64)):
+            if isinstance(t, (np.int8, np.int16, np.int32, np.int64)):
                 t = int(t)
 
             if t is not orig_t:
@@ -408,56 +409,53 @@
                 item = tuple(tmp)
 
         # call slicer for the real work
-        item = tuple(v for v in item) # SML I cut out: `if not isinstance(v, str)`
+        item = tuple(v for v in item)  # SML I cut out: `if not isinstance(v, str)`
         if len(item) == 0:
-            return new_self
+            return new_self  # type: ignore
         if new_self is None:
             new_self = copy.copy(self)
         new_self._s = new_self._s.__getitem__(item)
-        new_self.op_history.append({
-            "name": "__getitem__",
-            "args": (item,),
-            "prev_shape": self.shape
-        })
+        new_self.op_history.append(OpHistoryItem(name="__getitem__", args=(item,), prev_shape=self.shape))
 
         return new_self
+
+    @property
+    def shape(self) -> tuple[int, ...]:
+        """Compute the shape over potentially complex data nesting."""
+        shap_values_shape = _compute_shape(self._s.values)
+        # impl: `Explanation.values` always corresponds to the shap values, which is a numpy array, so the
+        # shape will always be of tuple[int, ...] type, not tuple[int|None, ...].
+        return cast(tuple[int, ...], shap_values_shape)
 
     def __len__(self):
         return self.shape[0]
 
-    def __copy__(self):
+    def __copy__(self) -> Explanation:
         new_exp = Explanation(
             self.values,
-            self.base_values,
-            self.data,
-            self.display_data,
-            self.instance_names,
-            self.feature_names,
-            self.output_names,
-            self.output_indexes,
-            self.lower_bounds,
-            self.upper_bounds,
-            self.error_std,
-            self.main_effects,
-            self.hierarchical_values,
-            self.clustering
+            base_values=self.base_values,
+            data=self.data,
+            display_data=self.display_data,
+            instance_names=self.instance_names,
+            feature_names=self.feature_names,
+            output_names=self.output_names,
+            output_indexes=self.output_indexes,
+            lower_bounds=self.lower_bounds,
+            upper_bounds=self.upper_bounds,
+            error_std=self.error_std,
+            main_effects=self.main_effects,
+            hierarchical_values=self.hierarchical_values,
+            clustering=self.clustering,
         )
         new_exp.op_history = copy.copy(self.op_history)
         return new_exp
 
+    # =================== Operations ===================
+
     def _apply_binary_operator(self, other, binary_op, op_name):
         new_exp = self.__copy__()
-<<<<<<< HEAD
-        new_exp.op_history = copy.copy(self.op_history)
-        new_exp.op_history.append({
-            "name": op_name,
-            "args": (other,),
-            "prev_shape": self.shape
-        })
-=======
         new_exp.op_history.append(OpHistoryItem(name=op_name, args=(other,), prev_shape=self.shape))
 
->>>>>>> 18818dec
         if isinstance(other, Explanation):
             new_exp.values = binary_op(new_exp.values, other.values)
             if new_exp.data is not None:
@@ -493,43 +491,20 @@
     def __truediv__(self, other):
         return self._apply_binary_operator(other, operator.truediv, "__truediv__")
 
-    # @property
-    # def abs(self):
-    #     """ Element-size absolute value operator.
-    #     """
-    #     new_self = copy.copy(self)
-    #     new_self.values = np.abs(new_self.values)
-    #     new_self.op_history.append({
-    #         "name": "abs",
-    #         "prev_shape": self.shape
-    #     })
-    #     return new_self
-
     def _numpy_func(self, fname, **kwargs):
         """Apply a numpy-style function to this Explanation."""
         new_self = copy.copy(self)
         axis = kwargs.get("axis", None)
 
         # collapse the slicer to right shape
-<<<<<<< HEAD
-        if axis == 0:
-            new_self = new_self[0]
-        elif axis == 1:
-            new_self = new_self[1]
-        elif axis == 2:
-            new_self = new_self[2]
-        if axis in [0,1,2]:
-            new_self.op_history = new_self.op_history[:-1] # pop off the slicing operation we just used
-=======
         if axis in [0, 1, 2]:
             new_self = new_self[axis]
             new_self.op_history = new_self.op_history[:-1]  # pop off the slicing operation we just used
->>>>>>> 18818dec
 
         if self.feature_names is not None and not is_1d(self.feature_names) and axis == 0:
             new_values = self._flatten_feature_names()
             new_self.feature_names = np.array(list(new_values.keys()))
-            new_self.values = np.array([getattr(np, fname)(v,0) for v in new_values.values()])
+            new_self.values = np.array([getattr(np, fname)(v, 0) for v in new_values.values()])
             new_self.clustering = None
         else:
             new_self.values = getattr(np, fname)(np.array(self.values), **kwargs)
@@ -538,9 +513,9 @@
                     new_self.data = getattr(np, fname)(np.array(self.data), **kwargs)
                 except Exception:
                     new_self.data = None
-            if new_self.base_values is not None and issubclass(type(axis), int) and len(self.base_values.shape) > axis:
+            if new_self.base_values is not None and isinstance(axis, int) and len(self.base_values.shape) > axis:
                 new_self.base_values = getattr(np, fname)(self.base_values, **kwargs)
-            elif issubclass(type(axis), int):
+            elif isinstance(axis, int):
                 new_self.base_values = None
 
         if axis == 0 and self.clustering is not None and len(self.clustering.shape) == 3:
@@ -549,40 +524,139 @@
             else:
                 new_self.clustering = None
 
-        new_self.op_history.append({
-            "name": fname,
-            "kwargs": kwargs,
-            "prev_shape": self.shape,
-            "collapsed_instances": axis == 0
-        })
+        new_self.op_history.append(
+            OpHistoryItem(
+                name=fname,
+                kwargs=kwargs,
+                prev_shape=self.shape,
+                collapsed_instances=axis == 0,
+            ),
+        )
 
         return new_self
 
-    def mean(self, axis):
+    @property
+    def abs(self):
+        return self._numpy_func("abs")
+
+    @property
+    def identity(self):
+        return self
+
+    @property
+    def argsort(self):
+        return self._numpy_func("argsort")
+
+    @property
+    def flip(self):
+        return self._numpy_func("flip")
+
+    def mean(self, axis: int):
         """Numpy-style mean function."""
         return self._numpy_func("mean", axis=axis)
 
-    def max(self, axis):
+    def max(self, axis: int):
         """Numpy-style mean function."""
         return self._numpy_func("max", axis=axis)
 
-    def min(self, axis):
+    def min(self, axis: int):
         """Numpy-style mean function."""
         return self._numpy_func("min", axis=axis)
 
-    def sum(self, axis=None, grouping=None):
-        """Numpy-style mean function."""
+    def sum(self, axis: int | None = None, grouping=None):
+        """Numpy-style sum function."""
         if grouping is None:
             return self._numpy_func("sum", axis=axis)
-        elif axis == 1 or len(self.shape) == 1:
+        if axis == 1 or len(self.shape) == 1:
             return group_features(self, grouping)
+        raise DimensionError("Only axis = 1 is supported for grouping right now...")
+
+    def percentile(self, q, axis=None) -> Explanation:
+        new_self = copy.deepcopy(self)
+        if self.feature_names is not None and not is_1d(self.feature_names) and axis == 0:
+            new_values = self._flatten_feature_names()
+            new_self.feature_names = np.array(list(new_values.keys()))
+            new_self.values = np.array([np.percentile(v, q) for v in new_values.values()])
+            new_self.clustering = None
         else:
-            raise DimensionError("Only axis = 1 is supported for grouping right now...")
-
-    def hstack(self, other):
-        """Stack two explanations column-wise."""
+            new_self.values = np.percentile(new_self.values, q, axis)
+            new_self.data = np.percentile(new_self.data, q, axis)
+        # new_self.data = None
+        new_self.op_history.append(
+            OpHistoryItem(
+                name="percentile",
+                args=(axis,),
+                prev_shape=self.shape,
+                collapsed_instances=axis == 0,
+            ),
+        )
+        return new_self
+
+    def sample(self, max_samples: int, replace: bool = False, random_state: int = 0) -> Explanation:
+        """Randomly samples the instances (rows) of the Explanation object.
+
+        Parameters
+        ----------
+        max_samples : int
+            The number of rows to sample. Note that if ``replace=False``, then
+            fewer than max_samples will be drawn if ``len(explanation) < max_samples``.
+
+        replace : bool
+            Sample with or without replacement.
+
+        random_state : int
+            Random seed to use for sampling, defaults to 0.
+
+        """
+        rng = np.random.RandomState(random_state)
+        length = self.shape[0]
+        assert length is not None
+        inds = rng.choice(length, size=min(max_samples, length), replace=replace)
+        return self[list(inds)]
+
+    def hclust(self, metric: str = "sqeuclidean", axis: int = 0):
+        """Computes an optimal leaf ordering sort order using hclustering.
+
+        hclust(metric="sqeuclidean")
+
+        Parameters
+        ----------
+        metric : str
+            A metric supported by scipy clustering. Defaults to "sqeuclidean".
+
+        axis : int
+            The axis to cluster along.
+
+        """
+        values = self.values
+
+        if len(values.shape) != 2:
+            raise DimensionError("The hclust order only supports 2D arrays right now!")
+
+        if axis == 1:
+            values = values.T
+
+        return hclust_ordering(X=values, metric=metric)
+
+    # =================== Utilities ===================
+
+    def hstack(self, other: Explanation) -> Explanation:
+        """Stack two explanations column-wise.
+
+        Parameters
+        ----------
+        other : shap.Explanation
+            The other Explanation object to stack with.
+
+        Returns
+        -------
+        exp : shap.Explanation
+            A new Explanation object representing the stacked explanations.
+
+        """
         assert self.shape[0] == other.shape[0], "Can't hstack explanations with different numbers of rows!"
-        assert np.max(np.abs(self.base_values - other.base_values)) < 1e-6, "Can't hstack explanations with different base values!"
+        if not np.allclose(self.base_values, other.base_values, atol=1e-6):
+            raise ValueError("Can't hstack explanations with different base values!")
 
         new_exp = Explanation(
             values=np.hstack([self.values, other.values]),
@@ -602,126 +676,20 @@
         )
         return new_exp
 
-<<<<<<< HEAD
-    # def reshape(self, *args):
-    #     return self._numpy_func("reshape", newshape=args)
-=======
-    def sample(self, max_samples: int, replace: bool = False, random_state: int = 0) -> Explanation:
-        """Randomly samples the instances (rows) of the Explanation object.
->>>>>>> 18818dec
-
-    @property
-    def abs(self):
-        return self._numpy_func("abs")
-
-    @property
-    def identity(self):
-        return self
-
-    @property
-    def argsort(self):
-        return self._numpy_func("argsort")
-
-<<<<<<< HEAD
-    @property
-    def flip(self):
-        return self._numpy_func("flip")
-=======
-        """
-        rng = np.random.RandomState(random_state)
-        length = self.shape[0]
-        assert length is not None
-        inds = rng.choice(length, size=min(max_samples, length), replace=replace)
-        return self[list(inds)]
->>>>>>> 18818dec
-
-
-    def hclust(self, metric="sqeuclidean", axis=0):
-        """Computes an optimal leaf ordering sort order using hclustering.
-
-        hclust(metric="sqeuclidean")
+    def cohorts(self, cohorts: int | list[int] | tuple[int] | np.ndarray) -> Cohorts:
+        """Split this explanation into several cohorts.
 
         Parameters
         ----------
-        metric : string
-            A metric supported by scipy clustering.
-
-        axis : int
-            The axis to cluster along.
-
-        """
-        values = self.values
-
-        if len(values.shape) != 2:
-            raise DimensionError("The hclust order only supports 2D arrays right now!")
-
-        if axis == 1:
-            values = values.T
-
-        return hclust_ordering(X=values, metric=metric)
-
-<<<<<<< HEAD
-    def sample(self, max_samples, replace=False, random_state=0):
-        """Randomly samples the instances (rows) of the Explanation object.
-=======
-    # =================== Utilities ===================
-
-    def hstack(self, other: Explanation) -> Explanation:
-        """Stack two explanations column-wise.
-
-        Parameters
-        ----------
-        other : shap.Explanation
-            The other Explanation object to stack with.
+        cohorts : int or array
+            If this is an integer then we auto build that many cohorts using a decision tree. If this is
+            an array then we treat that as an array of cohort names/ids for each instance.
 
         Returns
         -------
-        exp : shap.Explanation
-            A new Explanation object representing the stacked explanations.
+        Cohorts object
 
         """
-        assert self.shape[0] == other.shape[0], "Can't hstack explanations with different numbers of rows!"
-        if not np.allclose(self.base_values, other.base_values, atol=1e-6):
-            raise ValueError("Can't hstack explanations with different base values!")
-
-        new_exp = Explanation(
-            values=np.hstack([self.values, other.values]),
-            base_values=self.base_values,
-            data=self.data,
-            display_data=self.display_data,
-            instance_names=self.instance_names,
-            feature_names=self.feature_names,
-            output_names=self.output_names,
-            output_indexes=self.output_indexes,
-            lower_bounds=self.lower_bounds,
-            upper_bounds=self.upper_bounds,
-            error_std=self.error_std,
-            main_effects=self.main_effects,
-            hierarchical_values=self.hierarchical_values,
-            clustering=self.clustering,
-        )
-        return new_exp
-
-    def cohorts(self, cohorts: int | list[int] | tuple[int] | np.ndarray) -> Cohorts:
-        """Split this explanation into several cohorts.
->>>>>>> 18818dec
-
-        Parameters
-        ----------
-        max_samples : int
-            The number of rows to sample. Note that if replace=False then less than
-            fewer than max_samples will be drawn if explanation.shape[0] < max_samples.
-
-        replace : bool
-            Sample with or without replacement.
-
-        """
-<<<<<<< HEAD
-        prev_seed = np.random.seed(random_state)
-        inds = np.random.choice(self.shape[0], min(max_samples, self.shape[0]), replace=replace)
-        np.random.seed(prev_seed)
-        return self[list(inds)]
-=======
         if self.values.ndim > 2:
             raise ValueError(
                 "Cohorts cannot be calculated on multiple outputs at once. "
@@ -734,48 +702,29 @@
             cohorts = np.array(cohorts)
             return Cohorts(**{name: self[cohorts == name] for name in np.unique(cohorts)})
         raise TypeError("The given set of cohort indicators is not recognized! Please give an array or int.")
->>>>>>> 18818dec
-
-    def _flatten_feature_names(self):
-        new_values = {}
+
+    def _flatten_feature_names(self) -> dict:
+        new_values: dict[Any, Any] = {}
         for i in range(len(self.values)):
-            for s,v in zip(self.feature_names[i], self.values[i]):
+            for s, v in zip(self.feature_names[i], self.values[i]):
                 if s not in new_values:
                     new_values[s] = []
                 new_values[s].append(v)
         return new_values
 
     def _use_data_as_feature_names(self):
-        new_values = {}
+        new_values: dict[Any, Any] = {}
         for i in range(len(self.values)):
-            for s,v in zip(self.data[i], self.values[i]):
+            for s, v in zip(self.data[i], self.values[i]):
                 if s not in new_values:
                     new_values[s] = []
                 new_values[s].append(v)
         return new_values
 
-    def percentile(self, q, axis=None):
-        new_self = copy.deepcopy(self)
-        if self.feature_names is not None and not is_1d(self.feature_names) and axis == 0:
-            new_values = self._flatten_feature_names()
-            new_self.feature_names = np.array(list(new_values.keys()))
-            new_self.values = np.array([np.percentile(v, q) for v in new_values.values()])
-            new_self.clustering = None
-        else:
-            new_self.values = np.percentile(new_self.values, q, axis)
-            new_self.data = np.percentile(new_self.data, q, axis)
-        #new_self.data = None
-        new_self.op_history.append({
-            "name": "percentile",
-            "args": (axis,),
-            "prev_shape": self.shape,
-            "collapsed_instances": axis == 0
-        })
-        return new_self
-
-def group_features(shap_values, feature_map):
-    # TODOsomeday: support and deal with clusterings
-    reverse_map = {}
+
+def group_features(shap_values, feature_map) -> Explanation:
+    # TODO: support and deal with clusterings
+    reverse_map: dict[Any, list[Any]] = {}
     for name in feature_map:
         reverse_map[feature_map[name]] = reverse_map.get(feature_map[name], []) + [name]
 
@@ -798,29 +747,32 @@
             sv_new.values[i] = shap_values.values[old_inds].sum()
             sv_new.data[i] = shap_values.data[old_inds].sum()
         else:
-            sv_new.values[:,i] = shap_values.values[:,old_inds].sum(1)
-            sv_new.data[:,i] = shap_values.data[:,old_inds].sum(1)
+            sv_new.values[:, i] = shap_values.values[:, old_inds].sum(1)
+            sv_new.data[:, i] = shap_values.data[:, old_inds].sum(1)
         sv_new.feature_names[i] = new_name
         i += 1
 
     return Explanation(
-        sv_new.values[:i] if rank1 else sv_new.values[:,:i],
-        base_values = sv_new.base_values,
-        data = sv_new.data[:i] if rank1 else sv_new.data[:,:i],
-        display_data = None if sv_new.display_data is None else (sv_new.display_data[:,:i] if rank1 else sv_new.display_data[:,:i]),
-        instance_names = None,
-        feature_names = None if sv_new.feature_names is None else sv_new.feature_names[:i],
-        output_names = None,
-        output_indexes = None,
-        lower_bounds = None,
-        upper_bounds = None,
-        error_std = None,
-        main_effects = None,
-        hierarchical_values = None,
-        clustering = None
+        sv_new.values[:i] if rank1 else sv_new.values[:, :i],
+        base_values=sv_new.base_values,
+        data=sv_new.data[:i] if rank1 else sv_new.data[:, :i],
+        display_data=None
+        if sv_new.display_data is None
+        else (sv_new.display_data[:, :i] if rank1 else sv_new.display_data[:, :i]),
+        instance_names=None,
+        feature_names=None if sv_new.feature_names is None else sv_new.feature_names[:i],
+        output_names=None,
+        output_indexes=None,
+        lower_bounds=None,
+        upper_bounds=None,
+        error_std=None,
+        main_effects=None,
+        hierarchical_values=None,
+        clustering=None,
     )
 
-def compute_output_dims(values, base_values, data, output_names):
+
+def compute_output_dims(values, base_values, data, output_names) -> tuple[int, ...]:
     """Uses the passed data to infer which dimensions correspond to the model's output."""
     values_shape = _compute_shape(values)
 
@@ -837,8 +789,11 @@
         output_shape = _compute_shape(output_names)
 
         # if our output_names are per sample then we need to drop the sample dimension here
-        if values_shape[-len(output_shape):] != output_shape and \
-                values_shape[-len(output_shape)+1:] == output_shape[1:] and values_shape[0] == output_shape[0]:
+        if (
+            values_shape[-len(output_shape) :] != output_shape
+            and values_shape[-len(output_shape) + 1 :] == output_shape[1:]
+            and values_shape[0] == output_shape[0]
+        ):
             output_shape = output_shape[1:]
 
     elif base_values is not None:
@@ -850,84 +805,150 @@
     output_dims = range(len(data_shape) + interaction_order, len(values_shape))
     return tuple(output_dims)
 
+
 def is_1d(val):
-    return not (isinstance(val[0], list) or isinstance(val[0], np.ndarray))
-
-class Op:
-    pass
-
-class Percentile(Op):
-    def __init__(self, percentile):
-        self.percentile = percentile
-
-    def add_repr(self, s, verbose=False):
-        return "percentile("+s+", "+str(self.percentile)+")"
-
-def _first_item(x):
-    for item in x:
-        return item
-    return None
-
-def _compute_shape(x):
+    return not (isinstance(val[0], (list, np.ndarray)))
+
+
+def _compute_shape(x) -> tuple[int | None, ...]:
+    """Computes the shape of a generic object ``x``."""
+
+    def _first_item(iterable):
+        for item in iterable:
+            return item
+        return None
+
     if not hasattr(x, "__len__") or isinstance(x, str):
         return tuple()
-    elif not scipy.sparse.issparse(x) and len(x) > 0 and isinstance(_first_item(x), str):
+    if not scipy.sparse.issparse(x) and len(x) > 0 and isinstance(_first_item(x), str):
         return (None,)
-    else:
-        if isinstance(x, dict):
-            return (len(x),) + _compute_shape(x[next(iter(x))])
-
-        # 2D arrays we just take their shape as-is
-        if len(getattr(x, "shape", tuple())) > 1:
-            return x.shape
-
-        # 1D arrays we need to look inside
-        if len(x) == 0:
-            return (0,)
-        elif len(x) == 1:
-            return (1,) + _compute_shape(_first_item(x))
-        else:
-            first_shape = _compute_shape(_first_item(x))
-            if first_shape == tuple():
-                return (len(x),)
-            else: # we have an array of arrays...
-                matches = np.ones(len(first_shape), dtype=bool)
-                for i in range(1, len(x)):
-                    shape = _compute_shape(x[i])
-                    assert len(shape) == len(first_shape), "Arrays in Explanation objects must have consistent inner dimensions!"
-                    for j in range(len(shape)):
-                        matches[j] &= shape[j] == first_shape[j]
-                return (len(x),) + tuple(first_shape[j] if match else None for j, match in enumerate(matches))
+    if isinstance(x, dict):
+        return (len(x),) + _compute_shape(x[next(iter(x))])
+
+    # 2D arrays: we just take their shape as-is
+    if len(getattr(x, "shape", tuple())) > 1:
+        return x.shape
+
+    # 1D arrays: we need to look inside
+    if len(x) == 0:
+        return (0,)
+    if len(x) == 1:
+        return (1,) + _compute_shape(_first_item(x))
+    first_shape = _compute_shape(_first_item(x))
+    if first_shape == tuple():
+        return (len(x),)
+
+    # Else we have an array of arrays...
+    matches = np.ones(len(first_shape), dtype=bool)
+    for i in range(1, len(x)):
+        shape = _compute_shape(x[i])
+        assert len(shape) == len(first_shape), "Arrays in Explanation objects must have consistent inner dimensions!"
+        for j in range(len(shape)):
+            matches[j] &= shape[j] == first_shape[j]
+    return (len(x),) + tuple(first_shape[j] if match else None for j, match in enumerate(matches))
+
 
 class Cohorts:
-    def __init__(self, **kwargs):
+    """A collection of :class:`.Explanation` objects, typically each explaining a cluster of similar samples.
+
+    Examples
+    --------
+    A ``Cohorts`` object can be initialized in a variety of ways.
+
+    By explicitly specifying the cohorts:
+
+    >>> exp = Explanation(
+    ...     values=np.random.uniform(low=-1, high=1, size=(500, 5)),
+    ...     data=np.random.normal(loc=1, scale=3, size=(500, 5)),
+    ...     feature_names=list("abcde"),
+    ... )
+    >>> cohorts = Cohorts(
+    ...     col_a_neg=exp[exp[:, "a"].data < 0],
+    ...     col_a_pos=exp[exp[:, "a"].data >= 0],
+    ... )
+    >>> cohorts
+    <shap._explanation.Cohorts object with 2 cohorts of sizes: [(198, 5), (302, 5)]>
+
+    Or using the :meth:`.Explanation.cohorts` method:
+
+    >>> cohorts2 = exp.cohorts(3)
+    >>> cohorts2
+    <shap._explanation.Cohorts object with 3 cohorts of sizes: [(182, 5), (12, 5), (306, 5)]>
+
+    Most of the :class:`.Explanation` interface is also exposed in ``Cohorts``. For example, to retrieve the
+    SHAP values corresponding to column 'a' across all cohorts, you can use:
+
+    >>> cohorts[..., 'a'].values
+    <shap._explanation.Cohorts object with 2 cohorts of sizes: [(198,), (302,)]>
+
+    To actually retrieve the values of a particular :class:`.Explanation`, you'll need to access it via the
+    :meth:`.Cohorts.cohorts` property:
+
+    >>> cohorts.cohorts["col_a_neg"][..., 'a'].values
+    array([...])  # truncated
+
+    """
+
+    def __init__(self, **kwargs: Explanation) -> None:
         self.cohorts = kwargs
-        for k in self.cohorts:
-            assert isinstance(self.cohorts[k], Explanation), "All the arguments to a Cohorts set must be Explanation objects!"
-
-    def __getitem__(self, item):
+        self._callables: dict[str, Callable] = {}
+
+    @property
+    def cohorts(self) -> dict[str, Explanation]:
+        """Internal collection of cohorts, stored as a dictionary."""
+        return self._cohorts
+
+    @cohorts.setter
+    def cohorts(self, cval):
+        if not isinstance(cval, dict):
+            emsg = "self.cohorts must be a dictionary!"
+            raise TypeError(emsg)
+        for exp in cval.values():
+            if not isinstance(exp, Explanation):
+                emsg = f"Arguments to a Cohorts set must be Explanation objects, but found {type(exp)}"
+                raise TypeError(emsg)
+
+        self._cohorts: dict[str, Explanation] = cval
+
+    def __getitem__(self, item) -> Cohorts:
+        new_cohorts = {}
+        for k in self._cohorts:
+            new_cohorts[k] = self._cohorts[k].__getitem__(item)
+        return Cohorts(**new_cohorts)
+
+    def __getattr__(self, name: str) -> Cohorts:
         new_cohorts = Cohorts()
-        for k in self.cohorts:
-            new_cohorts.cohorts[k] = self.cohorts[k].__getitem__(item)
+        for k in self._cohorts:
+            result = getattr(self._cohorts[k], name)
+            if callable(result):
+                new_cohorts._callables[k] = result  # bound methods like .mean, .sample
+            else:
+                new_cohorts._cohorts[k] = result
         return new_cohorts
 
-    def __getattr__(self, name):
-        new_cohorts = Cohorts()
-        for k in self.cohorts:
-            new_cohorts.cohorts[k] = getattr(self.cohorts[k], name)
-        return new_cohorts
-
-    def __call__(self, *args, **kwargs):
-        new_cohorts = Cohorts()
-        for k in self.cohorts:
-            new_cohorts.cohorts[k] = self.cohorts[k].__call__(*args, **kwargs)
-        return new_cohorts
+    def __call__(self, *args, **kwargs) -> Cohorts:
+        """Call the bound methods on the Explanation objects retrieved during attribute access.
+
+        For example,
+        ``Cohorts(...).mean(axis=0)`` would first run ``__getattr__("mean")`` and return a bound method
+        ``Explanation.mean`` for all the :class:`Explanation` objects inside the ``Cohorts``, returned as a
+        new ``Cohorts`` object. Then the ``(axis=0)`` call would be executed on that returned ``Cohorts``
+        object, which is why we need ``__call__`` defined.
+        """
+        if not self._callables:
+            emsg = "No methods to __call__!"
+            raise ValueError(emsg)
+
+        new_cohorts = {}
+        for k, bound_method in self._callables.items():
+            new_cohorts[k] = bound_method(*args, **kwargs)
+        return Cohorts(**new_cohorts)
 
     def __repr__(self):
-        return f"<shap._explanation.Cohorts object with {len(self.cohorts)} cohorts of sizes: {[v.shape for v in self.cohorts.values()]}>"
-
-
-def _auto_cohorts(shap_values, max_cohorts):
+        return f"<shap._explanation.Cohorts object with {len(self._cohorts)} cohorts of sizes: {[v.shape for v in self._cohorts.values()]}>"
+
+
+def _auto_cohorts(shap_values, max_cohorts) -> Cohorts:
     """This uses a DecisionTreeRegressor to build a group of cohorts with similar SHAP values."""
     # fit a decision tree that well separates the SHAP values
     m = sklearn.tree.DecisionTreeRegressor(max_leaf_nodes=max_cohorts)
@@ -941,10 +962,10 @@
     for i in range(shap_values.shape[0]):
         name = ""
         for j in range(len(paths[i])):
-            if paths[i,j] > 0:
+            if paths[i, j] > 0:
                 feature = m.tree_.feature[j]
                 threshold = m.tree_.threshold[j]
-                val = shap_values.data[i,feature]
+                val = shap_values.data[i, feature]
                 if feature >= 0:
                     name += str(shap_values.feature_names[feature])
                     if val < threshold:
@@ -952,15 +973,16 @@
                     else:
                         name += " >= "
                     name += str(threshold) + " & "
-        path_names.append(name[:-3]) # the -3 strips off the last unneeded ' & '
-    path_names = np.array(path_names)
+        path_names.append(name[:-3])  # the -3 strips off the last unneeded ' & '
+    path_names_arr = np.array(path_names)
 
     # split the instances into cohorts by their path names
     cohorts = {}
-    for name in np.unique(path_names):
-        cohorts[name] = shap_values[path_names == name]
+    for name in np.unique(path_names_arr):
+        cohorts[name] = shap_values[path_names_arr == name]
 
     return Cohorts(**cohorts)
+
 
 def list_wrap(x):
     """A helper to patch things since slicer doesn't handle arrays of arrays (it does handle lists of arrays)"""

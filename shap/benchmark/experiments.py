import copy
import itertools
import os
import pickle
import random
import subprocess
import sys
import time
from multiprocessing import Pool

from .. import __version__, datasets
from . import metrics, models

try:
    from queue import Queue
except ImportError:
    from Queue import Queue
from threading import Lock, Thread

regression_metrics = [
    "local_accuracy",
    "consistency_guarantees",
    "keep_positive_mask",
    "keep_positive_resample",
    #"keep_positive_impute",
    "keep_negative_mask",
    "keep_negative_resample",
    #"keep_negative_impute",
    "keep_absolute_mask__r2",
    "keep_absolute_resample__r2",
    #"keep_absolute_impute__r2",
    "remove_positive_mask",
    "remove_positive_resample",
    #"remove_positive_impute",
    "remove_negative_mask",
    "remove_negative_resample",
    #"remove_negative_impute",
    "remove_absolute_mask__r2",
    "remove_absolute_resample__r2",
    #"remove_absolute_impute__r2"
    "runtime",
]

binary_classification_metrics = [
    "local_accuracy",
    "consistency_guarantees",
    "keep_positive_mask",
    "keep_positive_resample",
    #"keep_positive_impute",
    "keep_negative_mask",
    "keep_negative_resample",
    #"keep_negative_impute",
    "keep_absolute_mask__roc_auc",
    "keep_absolute_resample__roc_auc",
    #"keep_absolute_impute__roc_auc",
    "remove_positive_mask",
    "remove_positive_resample",
    #"remove_positive_impute",
    "remove_negative_mask",
    "remove_negative_resample",
    #"remove_negative_impute",
    "remove_absolute_mask__roc_auc",
    "remove_absolute_resample__roc_auc",
    #"remove_absolute_impute__roc_auc"
    "runtime",
]

human_metrics = [
    "human_and_00",
    "human_and_01",
    "human_and_11",
    "human_or_00",
    "human_or_01",
    "human_or_11",
    "human_xor_00",
    "human_xor_01",
    "human_xor_11",
    "human_sum_00",
    "human_sum_01",
    "human_sum_11"
]

linear_regress_methods = [
    "linear_shap_corr",
    "linear_shap_ind",
    "coef",
    "random",
    "kernel_shap_1000_meanref",
    #"kernel_shap_100_meanref",
    #"sampling_shap_10000",
    "sampling_shap_1000",
    "lime_tabular_regression_1000"
    #"sampling_shap_100"
]

linear_classify_methods = [
    # NEED LIME
    "linear_shap_corr",
    "linear_shap_ind",
    "coef",
    "random",
    "kernel_shap_1000_meanref",
    #"kernel_shap_100_meanref",
    #"sampling_shap_10000",
    "sampling_shap_1000",
    #"lime_tabular_regression_1000"
    #"sampling_shap_100"
]

tree_regress_methods = [
    # NEED tree_shap_ind
    # NEED split_count?
    "tree_shap_tree_path_dependent",
    "tree_shap_independent_200",
    "saabas",
    "random",
    "tree_gain",
    "kernel_shap_1000_meanref",
    "mean_abs_tree_shap",
    #"kernel_shap_100_meanref",
    #"sampling_shap_10000",
    "sampling_shap_1000",
    "lime_tabular_regression_1000",
    "maple"
    #"sampling_shap_100"
]

rf_regress_methods = [ # methods that only support random forest models
    "tree_maple"
]

tree_classify_methods = [
    # NEED tree_shap_ind
    # NEED split_count?
    "tree_shap_tree_path_dependent",
    "tree_shap_independent_200",
    "saabas",
    "random",
    "tree_gain",
    "kernel_shap_1000_meanref",
    "mean_abs_tree_shap",
    #"kernel_shap_100_meanref",
    #"sampling_shap_10000",
    "sampling_shap_1000",
    "lime_tabular_classification_1000",
    "maple"
    #"sampling_shap_100"
]

deep_regress_methods = [
    "deep_shap",
    "expected_gradients",
    "random",
    "kernel_shap_1000_meanref",
    "sampling_shap_1000",
    #"lime_tabular_regression_1000"
]

deep_classify_methods = [
    "deep_shap",
    "expected_gradients",
    "random",
    "kernel_shap_1000_meanref",
    "sampling_shap_1000",
    #"lime_tabular_regression_1000"
]

_experiments = []
_experiments += [["corrgroups60", "lasso", m, s] for s in regression_metrics for m in linear_regress_methods]
_experiments += [["corrgroups60", "ridge", m, s] for s in regression_metrics for m in linear_regress_methods]
_experiments += [["corrgroups60", "decision_tree", m, s] for s in regression_metrics for m in tree_regress_methods]
_experiments += [["corrgroups60", "random_forest", m, s] for s in regression_metrics for m in (tree_regress_methods + rf_regress_methods)]
_experiments += [["corrgroups60", "gbm", m, s] for s in regression_metrics for m in tree_regress_methods]
_experiments += [["corrgroups60", "ffnn", m, s] for s in regression_metrics for m in deep_regress_methods]

_experiments += [["independentlinear60", "lasso", m, s] for s in regression_metrics for m in linear_regress_methods]
_experiments += [["independentlinear60", "ridge", m, s] for s in regression_metrics for m in linear_regress_methods]
_experiments += [["independentlinear60", "decision_tree", m, s] for s in regression_metrics for m in tree_regress_methods]
_experiments += [["independentlinear60", "random_forest", m, s] for s in regression_metrics for m in (tree_regress_methods + rf_regress_methods)]
_experiments += [["independentlinear60", "gbm", m, s] for s in regression_metrics for m in tree_regress_methods]
_experiments += [["independentlinear60", "ffnn", m, s] for s in regression_metrics for m in deep_regress_methods]

_experiments += [["cric", "lasso", m, s] for s in binary_classification_metrics for m in linear_classify_methods]
_experiments += [["cric", "ridge", m, s] for s in binary_classification_metrics for m in linear_classify_methods]
_experiments += [["cric", "decision_tree", m, s] for s in binary_classification_metrics for m in tree_classify_methods]
_experiments += [["cric", "random_forest", m, s] for s in binary_classification_metrics for m in tree_classify_methods]
_experiments += [["cric", "gbm", m, s] for s in binary_classification_metrics for m in tree_classify_methods]
_experiments += [["cric", "ffnn", m, s] for s in binary_classification_metrics for m in deep_classify_methods]

_experiments += [["human", "decision_tree", m, s] for s in human_metrics for m in tree_regress_methods]


def experiments(dataset=None, model=None, method=None, metric=None):
    for experiment in _experiments:
        if dataset is not None and dataset != experiment[0]:
            continue
        if model is not None and model != experiment[1]:
            continue
        if method is not None and method != experiment[2]:
            continue
        if metric is not None and metric != experiment[3]:
            continue
        yield experiment

def run_experiment(experiment, use_cache=True, cache_dir="/tmp"):
    dataset_name, model_name, method_name, metric_name = experiment

    # see if we have a cached version
    cache_id = __gen_cache_id(experiment)
    cache_file = os.path.join(cache_dir, cache_id + ".pickle")
    if use_cache and os.path.isfile(cache_file):
        with open(cache_file, "rb") as f:
            #print(cache_id.replace("__", " ") + " ...loaded from cache.")
            return pickle.load(f)

    # compute the scores
    print(cache_id.replace("__", " ", 4) + " ...")
    sys.stdout.flush()
    start = time.time()
    X,y = getattr(datasets, dataset_name)()
    score = getattr(metrics, metric_name)(
        X, y,
        getattr(models, dataset_name+"__"+model_name),
        method_name
    )
    print("...took %f seconds.\n" % (time.time() - start))

    # cache the scores
    with open(cache_file, "wb") as f:
        pickle.dump(score, f)

    return score


def run_experiments_helper(args):
    experiment, cache_dir = args
    return run_experiment(experiment, cache_dir=cache_dir)

def run_experiments(dataset=None, model=None, method=None, metric=None, cache_dir="/tmp", nworkers=1):
    experiments_arr = list(experiments(dataset=dataset, model=model, method=method, metric=metric))
    if nworkers == 1:
        out = list(map(run_experiments_helper, zip(experiments_arr, itertools.repeat(cache_dir))))
    else:
        with Pool(nworkers) as pool:
            out = pool.map(run_experiments_helper, zip(experiments_arr, itertools.repeat(cache_dir)))
    return list(zip(experiments_arr, out))


nexperiments = 0
total_sent = 0
total_done = 0
total_failed = 0
host_records = {}
worker_lock = Lock()
ssh_conn_per_min_limit = 0 # set as an argument to run_remote_experiments
def __thread_worker(q, host):
    global total_sent, total_done
    hostname, python_binary = host.split(":")
    while True:

        # make sure we are not sending too many ssh connections to the host
        # (if we send too many connections ssh thottling will lock us out)
        while True:
            all_clear = False

            worker_lock.acquire()
            try:
                if hostname not in host_records:
                    host_records[hostname] = []

                if len(host_records[hostname]) < ssh_conn_per_min_limit:
                    all_clear = True
                elif time.time() - host_records[hostname][-ssh_conn_per_min_limit] > 61:
                    all_clear = True
            finally:
                worker_lock.release()

            # if we are clear to send a new ssh connection then break
            if all_clear:
                break

            # if we are not clear then we sleep and try again
            time.sleep(5)

        experiment = q.get()

        # if we are not loading from the cache then we note that we have called the host
        cache_dir = "/tmp"
        cache_file = os.path.join(cache_dir, __gen_cache_id(experiment) + ".pickle")
        if not os.path.isfile(cache_file):
            worker_lock.acquire()
            try:
                host_records[hostname].append(time.time())
            finally:
                worker_lock.release()

        # record how many we have sent off for execution
        worker_lock.acquire()
        try:
            total_sent += 1
            __print_status()
        finally:
            worker_lock.release()

        __run_remote_experiment(experiment, hostname, cache_dir=cache_dir, python_binary=python_binary)

        # record how many are finished
        worker_lock.acquire()
        try:
            total_done += 1
            __print_status()
        finally:
            worker_lock.release()

        q.task_done()

def __print_status():
<<<<<<< HEAD
    print("Benchmark task %d of %d done (%d failed, %d running)" % (total_done, nexperiments, total_failed, total_sent - total_done), end="\r")
=======
    print(
        f"Benchmark task {total_done} of {nexperiments} done ({total_failed} failed, {total_sent - total_done} running)",
        end="\r",
    )
>>>>>>> 18818dec
    sys.stdout.flush()


def run_remote_experiments(experiments, thread_hosts, rate_limit=10):
    """Use ssh to run the experiments on remote machines in parallel.

    Parameters
    ----------
    experiments : iterable
        Output of shap.benchmark.experiments(...).

    thread_hosts : list of strings
        Each host has the format "host_name:path_to_python_binary" and can appear multiple times
        in the list (one for each parallel execution you want on that machine).

    rate_limit : int
        How many ssh connections we make per minute to each host (to avoid throttling issues).

    """
    global ssh_conn_per_min_limit
    ssh_conn_per_min_limit = rate_limit

    # first we kill any remaining workers from previous runs
    # note we don't check_call because pkill kills our ssh call as well
    thread_hosts = copy.copy(thread_hosts)
    random.shuffle(thread_hosts)
    for host in set(thread_hosts):
        hostname,_ = host.split(":")
        try:
            subprocess.run(["ssh", hostname, "pkill -f shap.benchmark.run_experiment"], timeout=15)
        except subprocess.TimeoutExpired:
            print("Failed to connect to", hostname, "after 15 seconds! Exiting.")
            return

    experiments = copy.copy(list(experiments))
    random.shuffle(experiments) # this way all the hard experiments don't get put on one machine
    global nexperiments, total_sent, total_done, total_failed, host_records
    nexperiments = len(experiments)
    total_sent = 0
    total_done = 0
    total_failed = 0
    host_records = {}

    q = Queue()

    for host in thread_hosts:
        worker = Thread(target=__thread_worker, args=(q, host))
        worker.setDaemon(True)
        worker.start()

    for experiment in experiments:
        q.put(experiment)

    q.join()

def __run_remote_experiment(experiment, remote, cache_dir="/tmp", python_binary="python"):
    global total_failed
    dataset_name, model_name, method_name, metric_name = experiment

    # see if we have a cached version
    cache_id = __gen_cache_id(experiment)
    cache_file = os.path.join(cache_dir, cache_id + ".pickle")
    if os.path.isfile(cache_file):
        with open(cache_file, "rb") as f:
            return pickle.load(f)

    # this is just so we don't dump everything at once on a machine
    time.sleep(random.uniform(0,5))

    # run the benchmark on the remote machine
    #start = time.time()
    func = f"shap.benchmark.run_experiment(['{dataset_name}', '{model_name}', '{method_name}', '{metric_name}'], cache_dir='{cache_dir}')"
    cmd = "CUDA_VISIBLE_DEVICES=\"\" "+python_binary+f" -c \"import shap; {func}\" &> {cache_dir}/{cache_id}.output"
    try:
        subprocess.check_output(["ssh", remote, cmd])
    except subprocess.CalledProcessError as e:
        print(f"The following command failed on {remote}:", file=sys.stderr)
        print(cmd, file=sys.stderr)
        total_failed += 1
        print(e)
        return

    # copy the results back
    subprocess.check_output(["scp", remote+":"+cache_file, cache_file])

    if os.path.isfile(cache_file):
        with open(cache_file, "rb") as f:
            #print(cache_id.replace("__", " ") + " ...loaded from remote after %f seconds" % (time.time() - start))
            return pickle.load(f)
    else:
        raise FileNotFoundError("Remote benchmark call finished but no local file was found!")

def __gen_cache_id(experiment):
    dataset_name, model_name, method_name, metric_name = experiment
    return "v" + "__".join([__version__, dataset_name, model_name, method_name, metric_name])<|MERGE_RESOLUTION|>--- conflicted
+++ resolved
@@ -22,22 +22,22 @@
     "consistency_guarantees",
     "keep_positive_mask",
     "keep_positive_resample",
-    #"keep_positive_impute",
+    # "keep_positive_impute",
     "keep_negative_mask",
     "keep_negative_resample",
-    #"keep_negative_impute",
+    # "keep_negative_impute",
     "keep_absolute_mask__r2",
     "keep_absolute_resample__r2",
-    #"keep_absolute_impute__r2",
+    # "keep_absolute_impute__r2",
     "remove_positive_mask",
     "remove_positive_resample",
-    #"remove_positive_impute",
+    # "remove_positive_impute",
     "remove_negative_mask",
     "remove_negative_resample",
-    #"remove_negative_impute",
+    # "remove_negative_impute",
     "remove_absolute_mask__r2",
     "remove_absolute_resample__r2",
-    #"remove_absolute_impute__r2"
+    # "remove_absolute_impute__r2"
     "runtime",
 ]
 
@@ -46,22 +46,22 @@
     "consistency_guarantees",
     "keep_positive_mask",
     "keep_positive_resample",
-    #"keep_positive_impute",
+    # "keep_positive_impute",
     "keep_negative_mask",
     "keep_negative_resample",
-    #"keep_negative_impute",
+    # "keep_negative_impute",
     "keep_absolute_mask__roc_auc",
     "keep_absolute_resample__roc_auc",
-    #"keep_absolute_impute__roc_auc",
+    # "keep_absolute_impute__roc_auc",
     "remove_positive_mask",
     "remove_positive_resample",
-    #"remove_positive_impute",
+    # "remove_positive_impute",
     "remove_negative_mask",
     "remove_negative_resample",
-    #"remove_negative_impute",
+    # "remove_negative_impute",
     "remove_absolute_mask__roc_auc",
     "remove_absolute_resample__roc_auc",
-    #"remove_absolute_impute__roc_auc"
+    # "remove_absolute_impute__roc_auc"
     "runtime",
 ]
 
@@ -77,7 +77,7 @@
     "human_xor_11",
     "human_sum_00",
     "human_sum_01",
-    "human_sum_11"
+    "human_sum_11",
 ]
 
 linear_regress_methods = [
@@ -86,11 +86,11 @@
     "coef",
     "random",
     "kernel_shap_1000_meanref",
-    #"kernel_shap_100_meanref",
-    #"sampling_shap_10000",
-    "sampling_shap_1000",
-    "lime_tabular_regression_1000"
-    #"sampling_shap_100"
+    # "kernel_shap_100_meanref",
+    # "sampling_shap_10000",
+    "sampling_shap_1000",
+    "lime_tabular_regression_1000",
+    # "sampling_shap_100"
 ]
 
 linear_classify_methods = [
@@ -100,11 +100,11 @@
     "coef",
     "random",
     "kernel_shap_1000_meanref",
-    #"kernel_shap_100_meanref",
-    #"sampling_shap_10000",
-    "sampling_shap_1000",
-    #"lime_tabular_regression_1000"
-    #"sampling_shap_100"
+    # "kernel_shap_100_meanref",
+    # "sampling_shap_10000",
+    "sampling_shap_1000",
+    # "lime_tabular_regression_1000"
+    # "sampling_shap_100"
 ]
 
 tree_regress_methods = [
@@ -117,15 +117,15 @@
     "tree_gain",
     "kernel_shap_1000_meanref",
     "mean_abs_tree_shap",
-    #"kernel_shap_100_meanref",
-    #"sampling_shap_10000",
+    # "kernel_shap_100_meanref",
+    # "sampling_shap_10000",
     "sampling_shap_1000",
     "lime_tabular_regression_1000",
-    "maple"
-    #"sampling_shap_100"
-]
-
-rf_regress_methods = [ # methods that only support random forest models
+    "maple",
+    # "sampling_shap_100"
+]
+
+rf_regress_methods = [  # methods that only support random forest models
     "tree_maple"
 ]
 
@@ -139,12 +139,12 @@
     "tree_gain",
     "kernel_shap_1000_meanref",
     "mean_abs_tree_shap",
-    #"kernel_shap_100_meanref",
-    #"sampling_shap_10000",
+    # "kernel_shap_100_meanref",
+    # "sampling_shap_10000",
     "sampling_shap_1000",
     "lime_tabular_classification_1000",
-    "maple"
-    #"sampling_shap_100"
+    "maple",
+    # "sampling_shap_100"
 ]
 
 deep_regress_methods = [
@@ -153,7 +153,7 @@
     "random",
     "kernel_shap_1000_meanref",
     "sampling_shap_1000",
-    #"lime_tabular_regression_1000"
+    # "lime_tabular_regression_1000"
 ]
 
 deep_classify_methods = [
@@ -162,21 +162,31 @@
     "random",
     "kernel_shap_1000_meanref",
     "sampling_shap_1000",
-    #"lime_tabular_regression_1000"
+    # "lime_tabular_regression_1000"
 ]
 
 _experiments = []
 _experiments += [["corrgroups60", "lasso", m, s] for s in regression_metrics for m in linear_regress_methods]
 _experiments += [["corrgroups60", "ridge", m, s] for s in regression_metrics for m in linear_regress_methods]
 _experiments += [["corrgroups60", "decision_tree", m, s] for s in regression_metrics for m in tree_regress_methods]
-_experiments += [["corrgroups60", "random_forest", m, s] for s in regression_metrics for m in (tree_regress_methods + rf_regress_methods)]
+_experiments += [
+    ["corrgroups60", "random_forest", m, s]
+    for s in regression_metrics
+    for m in (tree_regress_methods + rf_regress_methods)
+]
 _experiments += [["corrgroups60", "gbm", m, s] for s in regression_metrics for m in tree_regress_methods]
 _experiments += [["corrgroups60", "ffnn", m, s] for s in regression_metrics for m in deep_regress_methods]
 
 _experiments += [["independentlinear60", "lasso", m, s] for s in regression_metrics for m in linear_regress_methods]
 _experiments += [["independentlinear60", "ridge", m, s] for s in regression_metrics for m in linear_regress_methods]
-_experiments += [["independentlinear60", "decision_tree", m, s] for s in regression_metrics for m in tree_regress_methods]
-_experiments += [["independentlinear60", "random_forest", m, s] for s in regression_metrics for m in (tree_regress_methods + rf_regress_methods)]
+_experiments += [
+    ["independentlinear60", "decision_tree", m, s] for s in regression_metrics for m in tree_regress_methods
+]
+_experiments += [
+    ["independentlinear60", "random_forest", m, s]
+    for s in regression_metrics
+    for m in (tree_regress_methods + rf_regress_methods)
+]
 _experiments += [["independentlinear60", "gbm", m, s] for s in regression_metrics for m in tree_regress_methods]
 _experiments += [["independentlinear60", "ffnn", m, s] for s in regression_metrics for m in deep_regress_methods]
 
@@ -202,6 +212,7 @@
             continue
         yield experiment
 
+
 def run_experiment(experiment, use_cache=True, cache_dir="/tmp"):
     dataset_name, model_name, method_name, metric_name = experiment
 
@@ -210,19 +221,15 @@
     cache_file = os.path.join(cache_dir, cache_id + ".pickle")
     if use_cache and os.path.isfile(cache_file):
         with open(cache_file, "rb") as f:
-            #print(cache_id.replace("__", " ") + " ...loaded from cache.")
+            # print(cache_id.replace("__", " ") + " ...loaded from cache.")
             return pickle.load(f)
 
     # compute the scores
     print(cache_id.replace("__", " ", 4) + " ...")
     sys.stdout.flush()
     start = time.time()
-    X,y = getattr(datasets, dataset_name)()
-    score = getattr(metrics, metric_name)(
-        X, y,
-        getattr(models, dataset_name+"__"+model_name),
-        method_name
-    )
+    X, y = getattr(datasets, dataset_name)()
+    score = getattr(metrics, metric_name)(X, y, getattr(models, dataset_name + "__" + model_name), method_name)
     print("...took %f seconds.\n" % (time.time() - start))
 
     # cache the scores
@@ -235,6 +242,7 @@
 def run_experiments_helper(args):
     experiment, cache_dir = args
     return run_experiment(experiment, cache_dir=cache_dir)
+
 
 def run_experiments(dataset=None, model=None, method=None, metric=None, cache_dir="/tmp", nworkers=1):
     experiments_arr = list(experiments(dataset=dataset, model=model, method=method, metric=metric))
@@ -252,12 +260,13 @@
 total_failed = 0
 host_records = {}
 worker_lock = Lock()
-ssh_conn_per_min_limit = 0 # set as an argument to run_remote_experiments
+ssh_conn_per_min_limit = 0  # set as an argument to run_remote_experiments
+
+
 def __thread_worker(q, host):
     global total_sent, total_done
     hostname, python_binary = host.split(":")
     while True:
-
         # make sure we are not sending too many ssh connections to the host
         # (if we send too many connections ssh thottling will lock us out)
         while True:
@@ -314,15 +323,12 @@
 
         q.task_done()
 
+
 def __print_status():
-<<<<<<< HEAD
-    print("Benchmark task %d of %d done (%d failed, %d running)" % (total_done, nexperiments, total_failed, total_sent - total_done), end="\r")
-=======
     print(
         f"Benchmark task {total_done} of {nexperiments} done ({total_failed} failed, {total_sent - total_done} running)",
         end="\r",
     )
->>>>>>> 18818dec
     sys.stdout.flush()
 
 
@@ -350,7 +356,7 @@
     thread_hosts = copy.copy(thread_hosts)
     random.shuffle(thread_hosts)
     for host in set(thread_hosts):
-        hostname,_ = host.split(":")
+        hostname, _ = host.split(":")
         try:
             subprocess.run(["ssh", hostname, "pkill -f shap.benchmark.run_experiment"], timeout=15)
         except subprocess.TimeoutExpired:
@@ -358,7 +364,7 @@
             return
 
     experiments = copy.copy(list(experiments))
-    random.shuffle(experiments) # this way all the hard experiments don't get put on one machine
+    random.shuffle(experiments)  # this way all the hard experiments don't get put on one machine
     global nexperiments, total_sent, total_done, total_failed, host_records
     nexperiments = len(experiments)
     total_sent = 0
@@ -378,6 +384,7 @@
 
     q.join()
 
+
 def __run_remote_experiment(experiment, remote, cache_dir="/tmp", python_binary="python"):
     global total_failed
     dataset_name, model_name, method_name, metric_name = experiment
@@ -390,12 +397,12 @@
             return pickle.load(f)
 
     # this is just so we don't dump everything at once on a machine
-    time.sleep(random.uniform(0,5))
+    time.sleep(random.uniform(0, 5))
 
     # run the benchmark on the remote machine
-    #start = time.time()
+    # start = time.time()
     func = f"shap.benchmark.run_experiment(['{dataset_name}', '{model_name}', '{method_name}', '{metric_name}'], cache_dir='{cache_dir}')"
-    cmd = "CUDA_VISIBLE_DEVICES=\"\" "+python_binary+f" -c \"import shap; {func}\" &> {cache_dir}/{cache_id}.output"
+    cmd = 'CUDA_VISIBLE_DEVICES="" ' + python_binary + f' -c "import shap; {func}" &> {cache_dir}/{cache_id}.output'
     try:
         subprocess.check_output(["ssh", remote, cmd])
     except subprocess.CalledProcessError as e:
@@ -406,15 +413,16 @@
         return
 
     # copy the results back
-    subprocess.check_output(["scp", remote+":"+cache_file, cache_file])
+    subprocess.check_output(["scp", remote + ":" + cache_file, cache_file])
 
     if os.path.isfile(cache_file):
         with open(cache_file, "rb") as f:
-            #print(cache_id.replace("__", " ") + " ...loaded from remote after %f seconds" % (time.time() - start))
+            # print(cache_id.replace("__", " ") + " ...loaded from remote after %f seconds" % (time.time() - start))
             return pickle.load(f)
     else:
         raise FileNotFoundError("Remote benchmark call finished but no local file was found!")
 
+
 def __gen_cache_id(experiment):
     dataset_name, model_name, method_name, metric_name = experiment
     return "v" + "__".join([__version__, dataset_name, model_name, method_name, metric_name])
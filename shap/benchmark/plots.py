--- conflicted
+++ resolved
@@ -176,7 +176,6 @@
     #     "ylabel": "ROC AUC",
     #     "sort_order": 8
     # },
-
     # "linear_shap_corr": {
     #     "title": "Linear SHAP (corr)"
     # },
@@ -226,7 +225,7 @@
     "coef": "#13B755",
     "random": "#999999",
     "const_random": "#666666",
-    "kernel_shap_1000_meanref": "#7C52FF"
+    "kernel_shap_1000_meanref": "#7C52FF",
 }
 
 # negated_metrics = [
@@ -245,6 +244,7 @@
 #     "remove_absolute_resample__r2",
 #     "remove_absolute_resample__roc_auc"
 # ]
+
 
 def get_method_color(method):
     for line in getattr(methods, method).__doc__.split("\n"):
@@ -257,6 +257,7 @@
                 return v
     return "#000000"
 
+
 def get_method_linestyle(method):
     for line in getattr(methods, method).__doc__.split("\n"):
         line = line.strip()
@@ -264,28 +265,30 @@
             return line.split("=")[1].strip()
     return "solid"
 
+
 def get_metric_attr(metric, attr):
     for line in getattr(metrics, metric).__doc__.split("\n"):
         line = line.strip()
 
         # string
-        prefix = attr+" = \""
-        suffix = "\""
+        prefix = attr + ' = "'
+        suffix = '"'
         if line.startswith(prefix) and line.endswith(suffix):
-            return line[len(prefix):-len(suffix)]
+            return line[len(prefix) : -len(suffix)]
 
         # number
-        prefix = attr+" = "
+        prefix = attr + " = "
         if line.startswith(prefix):
-            return float(line[len(prefix):])
+            return float(line[len(prefix) :])
     return ""
+
 
 def plot_curve(dataset, model, metric, cmap=benchmark_color_map):
     experiments = run_experiments(dataset=dataset, model=model, metric=metric)
     pl.figure()
     method_arr = []
-    for (name,(fcounts,scores)) in experiments:
-        _,_,method,_ = name
+    for name, (fcounts, scores) in experiments:
+        _, _, method, _ = name
         transform = get_metric_attr(metric, "transform")
         if transform == "negate":
             scores = -scores
@@ -293,92 +296,97 @@
             scores = 1 - scores
         auc = sklearn.metrics.auc(fcounts, scores) / fcounts[-1]
         method_arr.append((auc, method, scores))
-    for (auc,method,scores) in sorted(method_arr):
+    for auc, method, scores in sorted(method_arr):
         method_title = getattr(methods, method).__doc__.split("\n")[0].strip()
         label = f"{auc:6.3f} - " + method_title
         pl.plot(
-            fcounts / fcounts[-1], scores, label=label,
-            color=get_method_color(method), linewidth=2,
-            linestyle=get_method_linestyle(method)
-            )
+            fcounts / fcounts[-1],
+            scores,
+            label=label,
+            color=get_method_color(method),
+            linewidth=2,
+            linestyle=get_method_linestyle(method),
+        )
     metric_title = getattr(metrics, metric).__doc__.split("\n")[0].strip()
     pl.xlabel(get_metric_attr(metric, "xlabel"))
     pl.ylabel(get_metric_attr(metric, "ylabel"))
-    model_title = getattr(models, dataset+"__"+model).__doc__.split("\n")[0].strip()
+    model_title = getattr(models, dataset + "__" + model).__doc__.split("\n")[0].strip()
     pl.title(metric_title + " - " + model_title)
-    pl.gca().xaxis.set_ticks_position('bottom')
-    pl.gca().yaxis.set_ticks_position('left')
-    pl.gca().spines['right'].set_visible(False)
-    pl.gca().spines['top'].set_visible(False)
+    pl.gca().xaxis.set_ticks_position("bottom")
+    pl.gca().yaxis.set_ticks_position("left")
+    pl.gca().spines["right"].set_visible(False)
+    pl.gca().spines["top"].set_visible(False)
     ahandles, alabels = pl.gca().get_legend_handles_labels()
     pl.legend(reversed(ahandles), reversed(alabels))
     return pl.gcf()
+
 
 def plot_human(dataset, model, metric, cmap=benchmark_color_map):
     experiments = run_experiments(dataset=dataset, model=model, metric=metric)
     pl.figure()
     method_arr = []
-    for (name,(fcounts,scores)) in experiments:
-        _,_,method,_ = name
+    for name, (fcounts, scores) in experiments:
+        _, _, method, _ = name
         diff_sum = np.sum(np.abs(scores[1] - scores[0]))
         method_arr.append((diff_sum, method, scores[0], scores[1]))
 
-    inds = np.arange(3)    # the x locations for the groups
+    inds = np.arange(3)  # the x locations for the groups
     inc_width = (1.0 / len(method_arr)) * 0.8
     width = inc_width * 0.9
     pl.bar(inds, method_arr[0][2], width, label="Human Consensus", color="black", edgecolor="white")
     i = 1
-    line_style_to_hatch = {
-        "dashed": "///",
-        "dotted": "..."
-    }
-    for (diff_sum, method, _, methods_attrs) in sorted(method_arr):
+    line_style_to_hatch = {"dashed": "///", "dotted": "..."}
+    for diff_sum, method, _, methods_attrs in sorted(method_arr):
         method_title = getattr(methods, method).__doc__.split("\n")[0].strip()
         label = f"{diff_sum:.2f} - " + method_title
         pl.bar(
-            inds + inc_width * i, methods_attrs.flatten(), width, label=label, edgecolor="white",
-            color=get_method_color(method), hatch=line_style_to_hatch.get(get_method_linestyle(method), None)
+            inds + inc_width * i,
+            methods_attrs.flatten(),
+            width,
+            label=label,
+            edgecolor="white",
+            color=get_method_color(method),
+            hatch=line_style_to_hatch.get(get_method_linestyle(method), None),
         )
         i += 1
     metric_title = getattr(metrics, metric).__doc__.split("\n")[0].strip()
     pl.xlabel("Features in the model")
     pl.ylabel("Feature attribution value")
-    model_title = getattr(models, dataset+"__"+model).__doc__.split("\n")[0].strip()
+    model_title = getattr(models, dataset + "__" + model).__doc__.split("\n")[0].strip()
     pl.title(metric_title + " - " + model_title)
-    pl.gca().xaxis.set_ticks_position('bottom')
-    pl.gca().yaxis.set_ticks_position('left')
-    pl.gca().spines['right'].set_visible(False)
-    pl.gca().spines['top'].set_visible(False)
+    pl.gca().xaxis.set_ticks_position("bottom")
+    pl.gca().yaxis.set_ticks_position("left")
+    pl.gca().spines["right"].set_visible(False)
+    pl.gca().spines["top"].set_visible(False)
     ahandles, alabels = pl.gca().get_legend_handles_labels()
-    #pl.legend(ahandles, alabels)
-    pl.xticks(np.array([0, 1, 2, 3]) - (inc_width + width)/2, ["", "", "", ""])
+    # pl.legend(ahandles, alabels)
+    pl.xticks(np.array([0, 1, 2, 3]) - (inc_width + width) / 2, ["", "", "", ""])
 
     pl.gca().xaxis.set_minor_locator(matplotlib.ticker.FixedLocator([0.4, 1.4, 2.4]))
     pl.gca().xaxis.set_minor_formatter(matplotlib.ticker.FixedFormatter(["Fever", "Cough", "Headache"]))
-    pl.gca().tick_params(which='minor', length=0)
+    pl.gca().tick_params(which="minor", length=0)
 
     pl.axhline(0, color="#aaaaaa", linewidth=0.5)
 
     box = pl.gca().get_position()
-    pl.gca().set_position([
-        box.x0, box.y0 + box.height * 0.3,
-        box.width, box.height * 0.7
-    ])
+    pl.gca().set_position([box.x0, box.y0 + box.height * 0.3, box.width, box.height * 0.7])
 
     # Put a legend below current axis
-    pl.gca().legend(ahandles, alabels, loc='upper center', bbox_to_anchor=(0.5, -0.15), ncol=2)
+    pl.gca().legend(ahandles, alabels, loc="upper center", bbox_to_anchor=(0.5, -0.15), ncol=2)
 
     return pl.gcf()
+
 
 def _human_score_map(human_consensus, methods_attrs):
     """Converts human agreement differences to numerical scores for coloring."""
     v = 1 - min(np.sum(np.abs(methods_attrs - human_consensus)) / (np.abs(human_consensus).sum() + 1), 1.0)
     return v
 
+
 def make_grid(scores, dataset, model, normalize=True, transform=True):
     color_vals = {}
     metric_sort_order = {}
-    for (_,_,method,metric),(fcounts,score) in filter(lambda x: x[0][0] == dataset and x[0][1] == model, scores):
+    for (_, _, method, metric), (fcounts, score) in filter(lambda x: x[0][0] == dataset and x[0][1] == model, scores):
         metric_sort_order[metric] = get_metric_attr(metric, "sort_order")
         if metric not in color_vals:
             color_vals[metric] = {}
@@ -409,7 +417,7 @@
 
     for i in range(len(row_keys)):
         for j in range(len(col_keys)):
-            data[i,j] = color_vals[col_keys[j]][row_keys[i]]
+            data[i, j] = color_vals[col_keys[j]][row_keys[i]]
 
     assert np.sum(data == -28567) == 0, "There are missing data values!"
 
@@ -419,27 +427,23 @@
     # sort by performans
     inds = np.argsort(-data.mean(1))
     row_keys = [row_keys[i] for i in inds]
-    data = data[inds,:]
+    data = data[inds, :]
 
     return row_keys, col_keys, data
 
 
-
-red_blue_solid = LinearSegmentedColormap('red_blue_solid', {
-    'red': ((0.0, 198./255, 198./255),
-            (1.0, 5./255, 5./255)),
-
-    'green': ((0.0, 34./255, 34./255),
-              (1.0, 198./255, 198./255)),
-
-    'blue': ((0.0, 5./255, 5./255),
-             (1.0, 24./255, 24./255)),
-
-    'alpha': ((0.0, 1, 1),
-              (1.0, 1, 1))
-})
+red_blue_solid = LinearSegmentedColormap(
+    "red_blue_solid",
+    {
+        "red": ((0.0, 198.0 / 255, 198.0 / 255), (1.0, 5.0 / 255, 5.0 / 255)),
+        "green": ((0.0, 34.0 / 255, 34.0 / 255), (1.0, 198.0 / 255, 198.0 / 255)),
+        "blue": ((0.0, 5.0 / 255, 5.0 / 255), (1.0, 24.0 / 255, 24.0 / 255)),
+        "alpha": ((0.0, 1, 1), (1.0, 1, 1)),
+    },
+)
+
+
 def plot_grids(dataset, model_names, out_dir=None):
-
     if out_dir is not None:
         os.mkdir(out_dir)
 
@@ -448,20 +452,20 @@
         scores.extend(run_experiments(dataset=dataset, model=model))
 
     prefix = "<style type='text/css'> .shap_benchmark__select:focus { outline-width: 0 }</style>"
-    out = "" # background: rgb(30, 136, 229)
+    out = ""  # background: rgb(30, 136, 229)
 
     # out += "<div style='font-weight: regular; font-size: 24px; text-align: center; background: #f8f8f8; color: #000; padding: 20px;'>SHAP Benchmark</div>\n"
     # out += "<div style='height: 1px; background: #ddd;'></div>\n"
-    #out += "<div style='height: 7px; background-image: linear-gradient(to right, rgb(30, 136, 229), rgb(255, 13, 87));'></div>"
-
-    out += "<div style='position: fixed; left: 0px; top: 0px; right: 0px; height: 230px; background: #fff;'>\n" # box-shadow: 0 4px 8px 0 rgba(0, 0, 0, 0.2), 0 6px 20px 0 rgba(0, 0, 0, 0.19);
+    # out += "<div style='height: 7px; background-image: linear-gradient(to right, rgb(30, 136, 229), rgb(255, 13, 87));'></div>"
+
+    out += "<div style='position: fixed; left: 0px; top: 0px; right: 0px; height: 230px; background: #fff;'>\n"  # box-shadow: 0 4px 8px 0 rgba(0, 0, 0, 0.2), 0 6px 20px 0 rgba(0, 0, 0, 0.19);
     out += "<div style='position: absolute; bottom: 0px; left: 0px; right: 0px;' align='center'><table style='border-width: 1px; margin-right: 100px'>\n"
-    for ind,model in enumerate(model_names):
+    for ind, model in enumerate(model_names):
         row_keys, col_keys, data = make_grid(scores, dataset, model)
-#         print(data)
-#         print(colors.red_blue_solid(0.))
-#         print(colors.red_blue_solid(1.))
-#         return
+        #         print(data)
+        #         print(colors.red_blue_solid(0.))
+        #         print(colors.red_blue_solid(1.))
+        #         return
         for metric in col_keys:
             save_plot = False
             if metric.startswith("human_"):
@@ -473,94 +477,134 @@
 
             if save_plot:
                 buf = io.BytesIO()
-                pl.gcf().set_size_inches(1200.0/175,1000.0/175)
-                pl.savefig(buf, format='png', dpi=175)
+                pl.gcf().set_size_inches(1200.0 / 175, 1000.0 / 175)
+                pl.savefig(buf, format="png", dpi=175)
                 if out_dir is not None:
-                    pl.savefig(f"{out_dir}/plot_{dataset}_{model}_{metric}.pdf", format='pdf')
+                    pl.savefig(f"{out_dir}/plot_{dataset}_{model}_{metric}.pdf", format="pdf")
                 pl.close()
                 buf.seek(0)
-                data_uri = base64.b64encode(buf.read()).decode('utf-8').replace('\n', '')
-                plot_id = "plot__"+dataset+"__"+model+"__"+metric
+                data_uri = base64.b64encode(buf.read()).decode("utf-8").replace("\n", "")
+                plot_id = "plot__" + dataset + "__" + model + "__" + metric
                 prefix += f"<div onclick='document.getElementById(\"{plot_id}\").style.display = \"none\"' style='display: none; position: fixed; z-index: 10000; left: 0px; right: 0px; top: 0px; bottom: 0px; background: rgba(255,255,255,0.9);' id='{plot_id}'>"
                 prefix += f"<img width='600' height='500' style='margin-left: auto; margin-right: auto; margin-top: 230px; box-shadow: 0 4px 8px 0 rgba(0, 0, 0, 0.2), 0 6px 20px 0 rgba(0, 0, 0, 0.19);' src='data:image/png;base64,{data_uri}'>"
                 prefix += "</div>"
 
-        model_title = getattr(models, dataset+"__"+model).__doc__.split("\n")[0].strip()
+        model_title = getattr(models, dataset + "__" + model).__doc__.split("\n")[0].strip()
 
         if ind == 0:
             out += "<tr><td style='background: #fff; width: 250px'></td></td>"
             for j in range(data.shape[1]):
                 metric_title = getattr(metrics, col_keys[j]).__doc__.split("\n")[0].strip()
-                out += "<td style='width: 40px; min-width: 40px; background: #fff; text-align: right;'><div style='margin-left: 10px; margin-bottom: -5px; white-space: nowrap; transform: rotate(-45deg); transform-origin: left top 0; width: 1.5em; margin-top: 8em'>" + metric_title + "</div></td>"
+                out += (
+                    "<td style='width: 40px; min-width: 40px; background: #fff; text-align: right;'><div style='margin-left: 10px; margin-bottom: -5px; white-space: nowrap; transform: rotate(-45deg); transform-origin: left top 0; width: 1.5em; margin-top: 8em'>"
+                    + metric_title
+                    + "</div></td>"
+                )
             out += "</tr>\n"
             out += "</table></div></div>\n"
             out += "<table style='border-width: 1px; margin-right: 100px; margin-top: 230px;'>\n"
-<<<<<<< HEAD
-        out += "<tr><td style='background: #fff'></td><td colspan='%d' style='background: #fff; font-weight: bold; text-align: center; margin-top: 10px;'>%s</td></tr>\n" % (data.shape[1], model_title)
-=======
         out += f"<tr><td style='background: #fff'></td><td colspan='{data.shape[1]}' style='background: #fff; font-weight: bold; text-align: center; margin-top: 10px;'>{model_title}</td></tr>\n"
->>>>>>> 18818dec
         for i in range(data.shape[0]):
             out += "<tr>"
-#             if i == 0:
-#                 out += "<td rowspan='%d' style='background: #fff; text-align: center; white-space: nowrap; vertical-align: middle; '><div style='font-weight: bold; transform: rotate(-90deg); transform-origin: left top 0; width: 1.5em; margin-top: 8em'>%s</div></td>" % (data.shape[0], model_name)
+            #             if i == 0:
+            #                 out += "<td rowspan='%d' style='background: #fff; text-align: center; white-space: nowrap; vertical-align: middle; '><div style='font-weight: bold; transform: rotate(-90deg); transform-origin: left top 0; width: 1.5em; margin-top: 8em'>%s</div></td>" % (data.shape[0], model_name)
             method_title = getattr(methods, row_keys[i]).__doc__.split("\n")[0].strip()
-            out += "<td style='background: #ffffff; text-align: right; width: 250px' title='shap.LinearExplainer(model)'>" + method_title + "</td>\n"
+            out += (
+                "<td style='background: #ffffff; text-align: right; width: 250px' title='shap.LinearExplainer(model)'>"
+                + method_title
+                + "</td>\n"
+            )
             for j in range(data.shape[1]):
-                plot_id = "plot__"+dataset+"__"+model+"__"+col_keys[j]
+                plot_id = "plot__" + dataset + "__" + model + "__" + col_keys[j]
                 out += f"<td onclick='document.getElementById(\"{plot_id}\").style.display = \"block\"' style='padding: 0px; padding-left: 0px; padding-right: 0px; border-left: 0px solid #999; width: 42px; min-width: 42px; height: 34px; background-color: #fff'>"
-                #out += "<div style='opacity: "+str(2*(max(1-data[i,j], data[i,j])-0.5))+"; background-color: rgb" + str(tuple(v*255 for v in colors.red_blue_solid(0. if data[i,j] < 0.5 else 1.)[:-1])) + "; height: "+str((30*max(1-data[i,j], data[i,j])))+"px; margin-left: auto; margin-right: auto; width:"+str((30*max(1-data[i,j], data[i,j])))+"px'></div>"
-                out += "<div style='opacity: "+str(1)+"; background-color: rgb" + str(tuple(int(v*255) for v in colors.red_blue_no_bounds(5*(data[i,j]-0.8))[:-1])) + "; height: "+str(30*data[i,j])+"px; margin-left: auto; margin-right: auto; width:"+str(30*data[i,j])+"px'></div>"
-                #out += "<div style='float: left; background-color: #eee; height: 10px; width: "+str((40*(1-data[i,j])))+"px'></div>"
+                # out += "<div style='opacity: "+str(2*(max(1-data[i,j], data[i,j])-0.5))+"; background-color: rgb" + str(tuple(v*255 for v in colors.red_blue_solid(0. if data[i,j] < 0.5 else 1.)[:-1])) + "; height: "+str((30*max(1-data[i,j], data[i,j])))+"px; margin-left: auto; margin-right: auto; width:"+str((30*max(1-data[i,j], data[i,j])))+"px'></div>"
+                out += (
+                    "<div style='opacity: "
+                    + str(1)
+                    + "; background-color: rgb"
+                    + str(tuple(int(v * 255) for v in colors.red_blue_no_bounds(5 * (data[i, j] - 0.8))[:-1]))
+                    + "; height: "
+                    + str(30 * data[i, j])
+                    + "px; margin-left: auto; margin-right: auto; width:"
+                    + str(30 * data[i, j])
+                    + "px'></div>"
+                )
+                # out += "<div style='float: left; background-color: #eee; height: 10px; width: "+str((40*(1-data[i,j])))+"px'></div>"
                 out += "</td>\n"
-            out += "</tr>\n" #
+            out += "</tr>\n"  #
 
         out += f"<tr><td colspan='{data.shape[1] + 1}' style='background: #fff'></td></tr>"
     out += "</table>"
 
     out += "<div style='position: fixed; left: 0px; top: 0px; right: 0px; text-align: left; padding: 20px; text-align: right'>\n"
-    out += "<div style='float: left; font-weight: regular; font-size: 24px; color: #000;'>SHAP Benchmark <span style='font-size: 14px; color: #777777;'>v"+__version__+"</span></div>\n"
-# select {
-#   margin: 50px;
-#   width: 150px;
-#   padding: 5px 35px 5px 5px;
-#   font-size: 16px;
-#   border: 1px solid #ccc;
-#   height: 34px;
-#   -webkit-appearance: none;
-#   -moz-appearance: none;
-#   appearance: none;
-#   background: url(http://www.stackoverflow.com/favicon.ico) 96% / 15% no-repeat #eee;
-# }
-    #out += "<div style='display: inline-block; margin-right: 20px; font-weight: normal; text-decoration: none; font-size: 18px; color: #000;'>Dataset:</div>\n"
+    out += (
+        "<div style='float: left; font-weight: regular; font-size: 24px; color: #000;'>SHAP Benchmark <span style='font-size: 14px; color: #777777;'>v"
+        + __version__
+        + "</span></div>\n"
+    )
+    # select {
+    #   margin: 50px;
+    #   width: 150px;
+    #   padding: 5px 35px 5px 5px;
+    #   font-size: 16px;
+    #   border: 1px solid #ccc;
+    #   height: 34px;
+    #   -webkit-appearance: none;
+    #   -moz-appearance: none;
+    #   appearance: none;
+    #   background: url(http://www.stackoverflow.com/favicon.ico) 96% / 15% no-repeat #eee;
+    # }
+    # out += "<div style='display: inline-block; margin-right: 20px; font-weight: normal; text-decoration: none; font-size: 18px; color: #000;'>Dataset:</div>\n"
 
     out += "<select id='shap_benchmark__select' onchange=\"document.location = '../' + this.value + '/index.html'\"dir='rtl' class='shap_benchmark__select' style='font-weight: normal; font-size: 20px; color: #000; padding: 10px; background: #fff; border: 1px solid #fff; -webkit-appearance: none; appearance: none;'>\n"
-    out += "<option value='human' "+("selected" if dataset == "human" else "")+">Agreement with Human Intuition</option>\n"
-    out += "<option value='corrgroups60' "+("selected" if dataset == "corrgroups60" else "")+">Correlated Groups 60 Dataset</option>\n"
-    out += "<option value='independentlinear60' "+("selected" if dataset == "independentlinear60" else "")+">Independent Linear 60 Dataset</option>\n"
-    #out += "<option>CRIC</option>\n"
+    out += (
+        "<option value='human' "
+        + ("selected" if dataset == "human" else "")
+        + ">Agreement with Human Intuition</option>\n"
+    )
+    out += (
+        "<option value='corrgroups60' "
+        + ("selected" if dataset == "corrgroups60" else "")
+        + ">Correlated Groups 60 Dataset</option>\n"
+    )
+    out += (
+        "<option value='independentlinear60' "
+        + ("selected" if dataset == "independentlinear60" else "")
+        + ">Independent Linear 60 Dataset</option>\n"
+    )
+    # out += "<option>CRIC</option>\n"
     out += "</select>\n"
-    #out += "<script> document.onload = function() { document.getElementById('shap_benchmark__select').value = '"+dataset+"'; }</script>"
-    #out += "<div style='display: inline-block; margin-left: 20px; font-weight: normal; text-decoration: none; font-size: 18px; color: #000;'>CRIC</div>\n"
+    # out += "<script> document.onload = function() { document.getElementById('shap_benchmark__select').value = '"+dataset+"'; }</script>"
+    # out += "<div style='display: inline-block; margin-left: 20px; font-weight: normal; text-decoration: none; font-size: 18px; color: #000;'>CRIC</div>\n"
     out += "</div>\n"
 
     # output the legend
     out += "<table style='border-width: 0px; width: 100px; position: fixed; right: 50px; top: 200px; background: rgba(255, 255, 255, 0.9)'>\n"
     out += "<tr><td style='background: #fff; font-weight: normal; text-align: center'>Higher score</td></tr>\n"
     legend_size = 21
-    for i in range(legend_size-9):
+    for i in range(legend_size - 9):
         out += "<tr>"
         out += "<td style='padding: 0px; padding-left: 0px; padding-right: 0px; border-left: 0px solid #999; height: 34px'>"
-        val = (legend_size-i-1) / (legend_size-1)
-        out += "<div style='opacity: 1; background-color: rgb" + str(tuple(int(v*255) for v in colors.red_blue_no_bounds(5*(val-0.8)))[:-1]) + "; height: "+str(30*val)+"px; margin-left: auto; margin-right: auto; width:"+str(30*val)+"px'></div>"
+        val = (legend_size - i - 1) / (legend_size - 1)
+        out += (
+            "<div style='opacity: 1; background-color: rgb"
+            + str(tuple(int(v * 255) for v in colors.red_blue_no_bounds(5 * (val - 0.8)))[:-1])
+            + "; height: "
+            + str(30 * val)
+            + "px; margin-left: auto; margin-right: auto; width:"
+            + str(30 * val)
+            + "px'></div>"
+        )
         out += "</td>"
-        out += "</tr>\n" #
+        out += "</tr>\n"  #
     out += "<tr><td style='background: #fff; font-weight: normal; text-align: center'>Lower score</td></tr>\n"
     out += "</table>\n"
 
     if out_dir is not None:
         with open(out_dir + "/index.html", "w") as f:
-            f.write("<html><body style='margin: 0px; font-size: 16px; font-family: \"Myriad Pro\", Arial, sans-serif;'><center>")
+            f.write(
+                "<html><body style='margin: 0px; font-size: 16px; font-family: \"Myriad Pro\", Arial, sans-serif;'><center>"
+            )
             f.write(prefix)
             f.write(out)
             f.write("</center></body></html>")

--- conflicted
+++ resolved
@@ -8,9 +8,9 @@
 
 
 class PyTorchDeep(Explainer):
-
     def __init__(self, model, data):
         import torch
+
         if version.parse(torch.__version__) < version.parse("0.4"):
             warnings.warn("Your PyTorch version is older than 0.4 and not supported.")
 
@@ -26,7 +26,7 @@
         self.interim = False
         self.interim_inputs_shape = None
         self.expected_value = None  # to keep the DeepExplainer base happy
-        if type(model) == tuple:
+        if isinstance(model, tuple):
             self.interim = True
             model, layer = model
             model = model.eval()
@@ -82,7 +82,7 @@
         Recursively searches for non-container layers
         """
         for child in model.children():
-            if 'nn.modules.container' in str(type(child)):
+            if "nn.modules.container" in str(type(child)):
                 self.remove_attributes(child)
             else:
                 try:
@@ -96,6 +96,7 @@
 
     def gradient(self, idx, inputs):
         import torch
+
         self.model.zero_grad()
         X = [x.requires_grad_() for x in inputs]
         outputs = self.model(*X)
@@ -104,9 +105,9 @@
         if self.interim:
             interim_inputs = self.layer.target_input
             for idx, input in enumerate(interim_inputs):
-                grad = torch.autograd.grad(selected, input,
-                                           retain_graph=True if idx + 1 < len(interim_inputs) else None,
-                                           allow_unused=True)[0]
+                grad = torch.autograd.grad(
+                    selected, input, retain_graph=True if idx + 1 < len(interim_inputs) else None, allow_unused=True
+                )[0]
                 if grad is not None:
                     grad = grad.cpu().numpy()
                 else:
@@ -116,13 +117,13 @@
             return grads, [i.detach().cpu().numpy() for i in interim_inputs]
         else:
             for idx, x in enumerate(X):
-                grad = torch.autograd.grad(selected, x,
-                                           retain_graph=True if idx + 1 < len(X) else None,
-                                           allow_unused=True)[0]
+                grad = torch.autograd.grad(
+                    selected, x, retain_graph=True if idx + 1 < len(X) else None, allow_unused=True
+                )[0]
                 if grad is not None:
                     grad = grad.cpu().numpy()
                 else:
-                    grad = torch.zeros_like(X[idx]).cpu().numpy()
+                    grad = torch.zeros_like(x).cpu().numpy()
                 grads.append(grad)
             return grads
 
@@ -157,8 +158,9 @@
                 raise ValueError(emsg)
             model_output_ranks = model_output_ranks[:, :ranked_outputs]
         else:
-            model_output_ranks = (torch.ones((X[0].shape[0], self.num_outputs)).int() *
-                                  torch.arange(0, self.num_outputs).int())
+            model_output_ranks = (
+                torch.ones((X[0].shape[0], self.num_outputs)).int() * torch.arange(0, self.num_outputs).int()
+            )
 
         # add the gradient handles
         handles = self.add_handles(self.model, add_interim_values, deeplift_grad)
@@ -171,15 +173,16 @@
             phis = []
             if self.interim:
                 for k in range(len(self.interim_inputs_shape)):
-                    phis.append(np.zeros((X[0].shape[0], ) + self.interim_inputs_shape[k][1: ]))
+                    phis.append(np.zeros((X[0].shape[0],) + self.interim_inputs_shape[k][1:]))
             else:
                 for k in range(len(X)):
                     phis.append(np.zeros(X[k].shape))
             for j in range(X[0].shape[0]):
                 # tile the inputs to line up with the background data samples
-                tiled_X = [X[t][j:j + 1].repeat(
-                                   (self.data[t].shape[0],) + tuple([1 for k in range(len(X[t].shape) - 1)])) for t
-                           in range(len(X))]
+                tiled_X = [
+                    X[t][j : j + 1].repeat((self.data[t].shape[0],) + tuple([1 for k in range(len(X[t].shape) - 1)]))
+                    for t in range(len(X))
+                ]
                 joint_x = [torch.cat((tiled_X[t], self.data[t]), dim=0) for t in range(len(X))]
                 # run attribution computation graph
                 feature_ind = model_output_ranks[j, i]
@@ -193,10 +196,19 @@
                         x.append(x_temp)
                         data.append(data_temp)
                     for t in range(len(self.interim_inputs_shape)):
-                        phis[t][j] = (sample_phis[t][self.data[t].shape[0]:] * (x[t] - data[t])).mean(0)
+                        phis[t][j] = (sample_phis[t][self.data[t].shape[0] :] * (x[t] - data[t])).mean(0)
                 else:
                     for t in range(len(X)):
-                        phis[t][j] = (torch.from_numpy(sample_phis[t][self.data[t].shape[0]:]).to(self.device) * (X[t][j: j + 1] - self.data[t])).cpu().detach().numpy().mean(0)
+                        phis[t][j] = (
+                            (
+                                torch.from_numpy(sample_phis[t][self.data[t].shape[0] :]).to(self.device)
+                                * (X[t][j : j + 1] - self.data[t])
+                            )
+                            .cpu()
+                            .detach()
+                            .numpy()
+                            .mean(0)
+                        )
             output_phis.append(phis[0] if not self.multi_input else phis)
         # cleanup; remove all gradient handles
         for handle in handles:
@@ -216,8 +228,7 @@
         if isinstance(output_phis, list):
             # in this case we have multiple inputs and potentially multiple outputs
             if isinstance(output_phis[0], list):
-                output_phis = [np.stack([phi[i] for phi in output_phis], axis=-1)
-                               for i in range(len(output_phis[0]))]
+                output_phis = [np.stack([phi[i] for phi in output_phis], axis=-1) for i in range(len(output_phis[0]))]
             # multiple outputs case
             else:
                 output_phis = np.stack(output_phis, axis=-1)
@@ -225,6 +236,7 @@
             return output_phis, model_output_ranks
         else:
             return output_phis
+
 
 # Module hooks
 
@@ -237,10 +249,10 @@
     module_type = module.__class__.__name__
     # first, check the module is supported
     if module_type in op_handler:
-        if op_handler[module_type].__name__ not in ['passthrough', 'linear_1d']:
+        if op_handler[module_type].__name__ not in ["passthrough", "linear_1d"]:
             return op_handler[module_type](module, grad_input, grad_output)
     else:
-        warnings.warn(f'unrecognized nn.Module: {module_type}')
+        warnings.warn(f"unrecognized nn.Module: {module_type}")
         return grad_input
 
 
@@ -249,6 +261,7 @@
     from the graph. Used to calculate the multipliers
     """
     import torch
+
     try:
         del module.x
     except AttributeError:
@@ -261,7 +274,7 @@
     if module_type in op_handler:
         func_name = op_handler[module_type].__name__
         # First, check for cases where we don't need to save the x and y tensors
-        if func_name == 'passthrough':
+        if func_name == "passthrough":
             pass
         else:
             # check only the 0th input varies
@@ -270,16 +283,16 @@
                     assert input[i] == output[i], "Only the 0th input may vary!"
             # if a new method is added, it must be added here too. This ensures tensors
             # are only saved if necessary
-            if func_name in ['maxpool', 'nonlinear_1d']:
+            if func_name in ["maxpool", "nonlinear_1d"]:
                 # only save tensors if necessary
                 if type(input) is tuple:
-                    setattr(module, 'x', torch.nn.Parameter(input[0].detach()))
-                else:
-                    setattr(module, 'x', torch.nn.Parameter(input.detach()))
+                    module.x = torch.nn.Parameter(input[0].detach())
+                else:
+                    module.x = torch.nn.Parameter(input.detach())
                 if type(output) is tuple:
-                    setattr(module, 'y', torch.nn.Parameter(output[0].detach()))
-                else:
-                    setattr(module, 'y', torch.nn.Parameter(output.detach()))
+                    module.y = torch.nn.Parameter(output[0].detach())
+                else:
+                    module.y = torch.nn.Parameter(output.detach())
 
 
 def get_target_input(module, input, output):
@@ -290,7 +303,7 @@
         del module.target_input
     except AttributeError:
         pass
-    setattr(module, 'target_input', input)
+    module.target_input = input
 
 
 def passthrough(module, grad_input, grad_output):
@@ -300,17 +313,18 @@
 
 def maxpool(module, grad_input, grad_output):
     import torch
+
     pool_to_unpool = {
-        'MaxPool1d': torch.nn.functional.max_unpool1d,
-        'MaxPool2d': torch.nn.functional.max_unpool2d,
-        'MaxPool3d': torch.nn.functional.max_unpool3d
+        "MaxPool1d": torch.nn.functional.max_unpool1d,
+        "MaxPool2d": torch.nn.functional.max_unpool2d,
+        "MaxPool3d": torch.nn.functional.max_unpool3d,
     }
     pool_to_function = {
-        'MaxPool1d': torch.nn.functional.max_pool1d,
-        'MaxPool2d': torch.nn.functional.max_pool2d,
-        'MaxPool3d': torch.nn.functional.max_pool3d
+        "MaxPool1d": torch.nn.functional.max_pool1d,
+        "MaxPool2d": torch.nn.functional.max_pool2d,
+        "MaxPool3d": torch.nn.functional.max_pool3d,
     }
-    delta_in = module.x[: int(module.x.shape[0] / 2)] - module.x[int(module.x.shape[0] / 2):]
+    delta_in = module.x[: int(module.x.shape[0] / 2)] - module.x[int(module.x.shape[0] / 2) :]
     dup0 = [2] + [1 for i in delta_in.shape[1:]]
     # we also need to check if the output is a tuple
     y, ref_output = torch.chunk(module.y, 2)
@@ -320,15 +334,19 @@
     # all of this just to unpool the outputs
     with torch.no_grad():
         _, indices = pool_to_function[module.__class__.__name__](
-            module.x, module.kernel_size, module.stride, module.padding,
-            module.dilation, module.ceil_mode, True)
-        xmax_pos, rmax_pos = torch.chunk(pool_to_unpool[module.__class__.__name__](
-            grad_output[0] * diffs, indices, module.kernel_size, module.stride,
-            module.padding, list(module.x.shape)), 2)
+            module.x, module.kernel_size, module.stride, module.padding, module.dilation, module.ceil_mode, True
+        )
+        xmax_pos, rmax_pos = torch.chunk(
+            pool_to_unpool[module.__class__.__name__](
+                grad_output[0] * diffs, indices, module.kernel_size, module.stride, module.padding, list(module.x.shape)
+            ),
+            2,
+        )
 
     grad_input = [None for _ in grad_input]
-    grad_input[0] = torch.where(torch.abs(delta_in) < 1e-7, torch.zeros_like(delta_in),
-                           (xmax_pos + rmax_pos) / delta_in).repeat(dup0)
+    grad_input[0] = torch.where(
+        torch.abs(delta_in) < 1e-7, torch.zeros_like(delta_in), (xmax_pos + rmax_pos) / delta_in
+    ).repeat(dup0)
 
     return tuple(grad_input)
 
@@ -340,58 +358,55 @@
 
 def nonlinear_1d(module, grad_input, grad_output):
     import torch
-    delta_out = module.y[: int(module.y.shape[0] / 2)] - module.y[int(module.y.shape[0] / 2):]
-
-    delta_in = module.x[: int(module.x.shape[0] / 2)] - module.x[int(module.x.shape[0] / 2):]
+
+    delta_out = module.y[: int(module.y.shape[0] / 2)] - module.y[int(module.y.shape[0] / 2) :]
+
+    delta_in = module.x[: int(module.x.shape[0] / 2)] - module.x[int(module.x.shape[0] / 2) :]
     dup0 = [2] + [1 for i in delta_in.shape[1:]]
     # handles numerical instabilities where delta_in is very small by
     # just taking the gradient in those cases
     grads = [None for _ in grad_input]
-    grads[0] = torch.where(torch.abs(delta_in.repeat(dup0)) < 1e-6, grad_input[0],
-                           grad_output[0] * (delta_out / delta_in).repeat(dup0))
+    grads[0] = torch.where(
+        torch.abs(delta_in.repeat(dup0)) < 1e-6, grad_input[0], grad_output[0] * (delta_out / delta_in).repeat(dup0)
+    )
     return tuple(grads)
 
 
 op_handler = {}
 
 # passthrough ops, where we make no change to the gradient
-op_handler['Dropout3d'] = passthrough
-op_handler['Dropout2d'] = passthrough
-op_handler['Dropout'] = passthrough
-op_handler['AlphaDropout'] = passthrough
-
-op_handler['Conv1d'] = linear_1d
-op_handler['Conv2d'] = linear_1d
-op_handler['Conv3d'] = linear_1d
-op_handler['ConvTranspose1d'] = linear_1d
-op_handler['ConvTranspose2d'] = linear_1d
-op_handler['ConvTranspose3d'] = linear_1d
-op_handler['Linear'] = linear_1d
-op_handler['AvgPool1d'] = linear_1d
-op_handler['AvgPool2d'] = linear_1d
-op_handler['AvgPool3d'] = linear_1d
-op_handler['AdaptiveAvgPool1d'] = linear_1d
-op_handler['AdaptiveAvgPool2d'] = linear_1d
-op_handler['AdaptiveAvgPool3d'] = linear_1d
-op_handler['BatchNorm1d'] = linear_1d
-op_handler['BatchNorm2d'] = linear_1d
-op_handler['BatchNorm3d'] = linear_1d
-
-op_handler['LeakyReLU'] = nonlinear_1d
-op_handler['ReLU'] = nonlinear_1d
-op_handler['ELU'] = nonlinear_1d
-op_handler['Sigmoid'] = nonlinear_1d
+op_handler["Dropout3d"] = passthrough
+op_handler["Dropout2d"] = passthrough
+op_handler["Dropout"] = passthrough
+op_handler["AlphaDropout"] = passthrough
+
+op_handler["Conv1d"] = linear_1d
+op_handler["Conv2d"] = linear_1d
+op_handler["Conv3d"] = linear_1d
+op_handler["ConvTranspose1d"] = linear_1d
+op_handler["ConvTranspose2d"] = linear_1d
+op_handler["ConvTranspose3d"] = linear_1d
+op_handler["Linear"] = linear_1d
+op_handler["AvgPool1d"] = linear_1d
+op_handler["AvgPool2d"] = linear_1d
+op_handler["AvgPool3d"] = linear_1d
+op_handler["AdaptiveAvgPool1d"] = linear_1d
+op_handler["AdaptiveAvgPool2d"] = linear_1d
+op_handler["AdaptiveAvgPool3d"] = linear_1d
+op_handler["BatchNorm1d"] = linear_1d
+op_handler["BatchNorm2d"] = linear_1d
+op_handler["BatchNorm3d"] = linear_1d
+
+op_handler["LeakyReLU"] = nonlinear_1d
+op_handler["ReLU"] = nonlinear_1d
+op_handler["ELU"] = nonlinear_1d
+op_handler["Sigmoid"] = nonlinear_1d
 op_handler["Tanh"] = nonlinear_1d
 op_handler["Softplus"] = nonlinear_1d
-<<<<<<< HEAD
-op_handler['Softmax'] = nonlinear_1d
-op_handler['SELU'] = nonlinear_1d
-=======
 op_handler["Softmax"] = nonlinear_1d
 op_handler["SELU"] = nonlinear_1d
 op_handler["GELU"] = nonlinear_1d
->>>>>>> 18818dec
-
-op_handler['MaxPool1d'] = maxpool
-op_handler['MaxPool2d'] = maxpool
-op_handler['MaxPool3d'] = maxpool+
+op_handler["MaxPool1d"] = maxpool
+op_handler["MaxPool2d"] = maxpool
+op_handler["MaxPool3d"] = maxpool
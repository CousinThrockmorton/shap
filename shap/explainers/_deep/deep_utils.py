--- conflicted
+++ resolved
@@ -4,17 +4,17 @@
 def _check_additivity(explainer, model_output_values, output_phis):
     TOLERANCE = 1e-2
 
-<<<<<<< HEAD
-    assert len(explainer.expected_value) == model_output_values.shape[1], "Length of expected values and model outputs does not match."
-=======
     assert len(explainer.expected_value) == model_output_values.shape[1], (
         "Length of expected values and model outputs does not match."
     )
->>>>>>> 18818dec
 
     for t in range(len(explainer.expected_value)):
         if not explainer.multi_input:
-            diffs = model_output_values[:, t] - explainer.expected_value[t] - output_phis[t].sum(axis=tuple(range(1, output_phis[t].ndim)))
+            diffs = (
+                model_output_values[:, t]
+                - explainer.expected_value[t]
+                - output_phis[t].sum(axis=tuple(range(1, output_phis[t].ndim)))
+            )
         else:
             diffs = model_output_values[:, t] - explainer.expected_value[t]
 
@@ -23,7 +23,9 @@
 
         maxdiff = np.abs(diffs).max()
 
-        assert maxdiff < TOLERANCE, "The SHAP explanations do not sum up to the model's output! This is either because of a " \
-                                    "rounding error or because an operator in your computation graph was not fully supported. If " \
-                                    "the sum difference of %f is significant compared to the scale of your model outputs, please post " \
-                                    f"as a github issue, with a reproducible example so we can debug it. Used framework: {explainer.framework} - Max. diff: {maxdiff} - Tolerance: {TOLERANCE}"+        assert maxdiff < TOLERANCE, (
+            "The SHAP explanations do not sum up to the model's output! This is either because of a "
+            "rounding error or because an operator in your computation graph was not fully supported. If "
+            "the sum difference of %f is significant compared to the scale of your model outputs, please post "
+            f"as a github issue, with a reproducible example so we can debug it. Used framework: {explainer.framework} - Max. diff: {maxdiff} - Tolerance: {TOLERANCE}"
+        )
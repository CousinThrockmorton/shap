--- conflicted
+++ resolved
@@ -212,12 +212,7 @@
                 set_size -= 1
 
         # update the output row values
-<<<<<<< HEAD
-        #print(shapley_coeff)
-        on_coeff = shapley_coeff[set_size-1]
-=======
         on_coeff = shapley_coeff[set_size - 1]
->>>>>>> 06e88660
         if set_size < M:
             off_coeff = shapley_coeff[set_size]
         out = outputs[i]

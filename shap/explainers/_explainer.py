import copy
import time

import numpy as np
import pandas as pd
import scipy.sparse

from .. import explainers, links, maskers, models
from .._explanation import Explanation
from .._serializable import Deserializer, Serializable, Serializer
from ..maskers import Masker
from ..models import Model
from ..utils import safe_isinstance, show_progress
from ..utils._exceptions import InvalidAlgorithmError
from ..utils.transformers import is_transformers_lm


class Explainer(Serializable):
    """Uses Shapley values to explain any machine learning model or python function.

    This is the primary explainer interface for the SHAP library. It takes any combination
    of a model and masker and returns a callable subclass object that implements
    the particular estimation algorithm that was chosen.
    """

    def __init__(self, model, masker=None, link=links.identity, algorithm="auto", output_names=None, feature_names=None, linearize_link=True,
                 seed=None, **kwargs):
        """Build a new explainer for the passed model.

        Parameters
        ----------
        model : object or function
            User supplied function or model object that takes a dataset of samples and
            computes the output of the model for those samples.

        masker : function, numpy.array, pandas.DataFrame, tokenizer, None, or a list of these for each model input
            The function used to "mask" out hidden features of the form `masked_args = masker(*model_args, mask=mask)`.
            It takes input in the same form as the model, but for just a single sample with a binary
            mask, then returns an iterable of masked samples. These
            masked samples will then be evaluated using the model function and the outputs averaged.
            As a shortcut for the standard masking using by SHAP you can pass a background data matrix
            instead of a function and that matrix will be used for masking. Domain specific masking
            functions are available in shap such as shap.ImageMasker for images and shap.TokenMasker
            for text. In addition to determining how to replace hidden features, the masker can also
            constrain the rules of the cooperative game used to explain the model. For example
            shap.TabularMasker(data, hclustering="correlation") will enforce a hierarchical clustering
            of coalitions for the game (in this special case the attributions are known as the Owen values).

        link : function
            The link function used to map between the output units of the model and the SHAP value units. By
            default it is shap.links.identity, but shap.links.logit can be useful so that expectations are
            computed in probability units while explanations remain in the (more naturally additive) log-odds
            units. For more details on how link functions work see any overview of link functions for generalized
            linear models.

        algorithm : "auto", "permutation", "partition", "tree", or "linear"
            The algorithm used to estimate the Shapley values. There are many different algorithms that
            can be used to estimate the Shapley values (and the related value for constrained games), each
            of these algorithms have various tradeoffs and are preferable in different situations. By
            default the "auto" options attempts to make the best choice given the passed model and masker,
            but this choice can always be overridden by passing the name of a specific algorithm. The type of
            algorithm used will determine what type of subclass object is returned by this constructor, and
            you can also build those subclasses directly if you prefer or need more fine grained control over
            their options.

        output_names : None or list of strings
            The names of the model outputs. For example if the model is an image classifier, then output_names would
            be the names of all the output classes. This parameter is optional. When output_names is None then
            the Explanation objects produced by this explainer will not have any output_names, which could effect
            downstream plots.

        seed: None or int
            seed for reproducibility

        """
        self.model = model
        self.output_names = output_names
        self.feature_names = feature_names

        # wrap the incoming masker object as a shap.Masker object
        if (
            isinstance(masker, pd.DataFrame)
            or ((isinstance(masker, np.ndarray) or scipy.sparse.issparse(masker)) and len(masker.shape) == 2)
        ):
            if algorithm == "partition":
                self.masker = maskers.Partition(masker)
            else:
                self.masker = maskers.Independent(masker)
        elif safe_isinstance(masker, ["transformers.PreTrainedTokenizer", "transformers.tokenization_utils_base.PreTrainedTokenizerBase"]):
            if is_transformers_lm(self.model):
                # auto assign text infilling if model is a transformer model with lm head
                self.masker = maskers.Text(masker, mask_token="...", collapse_mask_token=True)
            else:
                self.masker = maskers.Text(masker)
        elif (masker is list or masker is tuple) and masker[0] is not str:
            self.masker = maskers.Composite(*masker)
        elif (masker is dict) and ("mean" in masker):
            self.masker = maskers.Independent(masker)
        elif masker is None and isinstance(self.model, models.TransformersPipeline):
            return self.__init__(
                self.model, self.model.inner_model.tokenizer,
                link=link, algorithm=algorithm, output_names=output_names, feature_names=feature_names, linearize_link=linearize_link, **kwargs
            )
        else:
            self.masker = masker

        # Check for transformer pipeline objects and wrap them
        if safe_isinstance(self.model, "transformers.pipelines.Pipeline"):
            if is_transformers_lm(self.model.model):
                return self.__init__(
                    self.model.model, self.model.tokenizer if self.masker is None else self.masker,
                    link=link, algorithm=algorithm, output_names=output_names, feature_names=feature_names, linearize_link=linearize_link, **kwargs
                )
            else:
                return self.__init__(
                    models.TransformersPipeline(self.model), self.masker,
                    link=link, algorithm=algorithm, output_names=output_names, feature_names=feature_names, linearize_link=linearize_link, **kwargs
                )

        # wrap self.masker and self.model for output text explanation algorithm
        if is_transformers_lm(self.model):
            self.model = models.TeacherForcing(self.model, self.masker.tokenizer)
            self.masker = maskers.OutputComposite(self.masker, self.model.text_generate)
        elif safe_isinstance(self.model, "shap.models.TeacherForcing") and safe_isinstance(self.masker, ["shap.maskers.Text", "shap.maskers.Image"]):
            self.masker = maskers.OutputComposite(self.masker, self.model.text_generate)
        elif safe_isinstance(self.model, "shap.models.TopKLM") and safe_isinstance(self.masker, "shap.maskers.Text"):
            self.masker = maskers.FixedComposite(self.masker)

        #self._brute_force_fallback = explainers.BruteForce(self.model, self.masker)

        # validate and save the link function
        if callable(link):
            self.link = link
        else:
            raise TypeError("The passed link function needs to be callable!")
        self.linearize_link = linearize_link

        # if we are called directly (as opposed to through super()) then we convert ourselves to the subclass
        # that implements the specific algorithm that was chosen
        if self.__class__ is Explainer:

            # do automatic algorithm selection
            #from .. import explainers
            if algorithm == "auto":

                # use implementation-aware methods if possible
                if explainers.LinearExplainer.supports_model_with_masker(model, self.masker):
                    algorithm = "linear"
                elif explainers.TreeExplainer.supports_model_with_masker(model, self.masker): # TODO: check for Partition?
                    algorithm = "tree"
                elif explainers.AdditiveExplainer.supports_model_with_masker(model, self.masker):
                    algorithm = "additive"

                # otherwise use a model agnostic method
                elif callable(self.model):
                    if issubclass(type(self.masker), maskers.Independent):
                        if self.masker.shape[1] <= 10:
                            algorithm = "exact"
                        else:
                            algorithm = "permutation"
                    elif issubclass(type(self.masker), maskers.Partition):
                        if self.masker.shape[1] <= 32:
                            algorithm = "exact"
                        else:
                            algorithm = "permutation"
                    elif (getattr(self.masker, "text_data", False) or getattr(self.masker, "image_data", False)) and hasattr(self.masker, "clustering"):
                        algorithm = "partition"
                    else:
                        algorithm = "permutation"

                # if we get here then we don't know how to handle what was given to us
                else:
                    raise TypeError("The passed model is not callable and cannot be analyzed directly with the given masker! Model: " + str(model))

            # build the right subclass
            if algorithm == "exact":
                self.__class__ = explainers.ExactExplainer
                explainers.ExactExplainer.__init__(self, self.model, self.masker, link=self.link, feature_names=self.feature_names, linearize_link=linearize_link, **kwargs)
            elif algorithm == "permutation":
                self.__class__ = explainers.PermutationExplainer
                explainers.PermutationExplainer.__init__(self, self.model, self.masker, link=self.link, feature_names=self.feature_names, linearize_link=linearize_link, seed=seed, **kwargs)
            elif algorithm == "partition":
                self.__class__ = explainers.PartitionExplainer
                explainers.PartitionExplainer.__init__(self, self.model, self.masker, link=self.link, feature_names=self.feature_names, linearize_link=linearize_link, output_names=self.output_names, **kwargs)
            elif algorithm == "tree":
                self.__class__ = explainers.TreeExplainer
                explainers.TreeExplainer.__init__(self, self.model, self.masker, link=self.link, feature_names=self.feature_names, linearize_link=linearize_link, **kwargs)
            elif algorithm == "additive":
                self.__class__ = explainers.AdditiveExplainer
                explainers.AdditiveExplainer.__init__(self, self.model, self.masker, link=self.link, feature_names=self.feature_names, linearize_link=linearize_link, **kwargs)
            elif algorithm == "linear":
                self.__class__ = explainers.LinearExplainer
                explainers.LinearExplainer.__init__(self, self.model, self.masker, link=self.link, feature_names=self.feature_names, linearize_link=linearize_link, **kwargs)
            elif algorithm == "deep":
                self.__class__ = explainers.DeepExplainer
                explainers.DeepExplainer.__init__(self, self.model, self.masker, link=self.link, feature_names=self.feature_names, linearize_link=linearize_link, **kwargs)
            else:
                raise InvalidAlgorithmError(f"Unknown algorithm type passed: {algorithm}!")


    def __call__(self, *args, max_evals="auto", main_effects=False, error_bounds=False, batch_size="auto",
                 outputs=None, silent=False, **kwargs):
        """Explains the output of model(*args), where args is a list of parallel iterable datasets.

        Note this default version could be an abstract method that is implemented by each algorithm-specific
        subclass of Explainer. Descriptions of each subclasses' __call__ arguments
        are available in their respective doc-strings.
        """
        # if max_evals == "auto":
        #     self._brute_force_fallback

        start_time = time.time()

        if issubclass(type(self.masker), maskers.OutputComposite) and len(args)==2:
            self.masker.model = models.TextGeneration(target_sentences=args[1])
            args = args[:1]
        # parse our incoming arguments
        num_rows = None
        args = list(args)
        if self.feature_names is None:
            feature_names = [None for _ in range(len(args))]
        elif issubclass(type(self.feature_names[0]), (list, tuple)):
            feature_names = copy.deepcopy(self.feature_names)
        else:
            feature_names = [copy.deepcopy(self.feature_names)]
        for i in range(len(args)):

            # try and see if we can get a length from any of the for our progress bar
            if num_rows is None:
                try:
                    num_rows = len(args[i])
                except Exception:
                    pass

            # convert DataFrames to numpy arrays
            if isinstance(args[i], pd.DataFrame):
                feature_names[i] = list(args[i].columns)
                args[i] = args[i].to_numpy()

            # convert nlp Dataset objects to lists
            if safe_isinstance(args[i], "nlp.arrow_dataset.Dataset"):
                args[i] = args[i]["text"]
            elif issubclass(type(args[i]), dict) and "text" in args[i]:
                args[i] = args[i]["text"]

        if batch_size == "auto":
            if hasattr(self.masker, "default_batch_size"):
                batch_size = self.masker.default_batch_size
            else:
                batch_size = 10

        # loop over each sample, filling in the values array
        values = []
        output_indices = []
        expected_values = []
        mask_shapes = []
        main_effects = []
        hierarchical_values = []
        clustering = []
        output_names = []
        error_std = []
        if callable(getattr(self.masker, "feature_names", None)):
            feature_names = [[] for _ in range(len(args))]
        for row_args in show_progress(zip(*args), num_rows, self.__class__.__name__+" explainer", silent):
            row_result = self.explain_row(
                *row_args, max_evals=max_evals, main_effects=main_effects, error_bounds=error_bounds,
                batch_size=batch_size, outputs=outputs, silent=silent, **kwargs
            )
            values.append(row_result.get("values", None))
            output_indices.append(row_result.get("output_indices", None))
            expected_values.append(row_result.get("expected_values", None))
            mask_shapes.append(row_result["mask_shapes"])
            main_effects.append(row_result.get("main_effects", None))
            clustering.append(row_result.get("clustering", None))
            hierarchical_values.append(row_result.get("hierarchical_values", None))
            tmp = row_result.get("output_names", None)
            output_names.append(tmp(*row_args) if callable(tmp) else tmp)
            error_std.append(row_result.get("error_std", None))
            if callable(getattr(self.masker, "feature_names", None)):
                row_feature_names = self.masker.feature_names(*row_args)
                for i in range(len(row_args)):
                    feature_names[i].append(row_feature_names[i])

        # split the values up according to each input
        arg_values = [[] for a in args]
        for i in range(len(values)):
            pos = 0
            for j in range(len(args)):
                mask_length = np.prod(mask_shapes[i][j])
                arg_values[j].append(values[i][pos:pos+mask_length])
                pos += mask_length

        # collapse the arrays as possible
        expected_values = pack_values(expected_values)
        main_effects = pack_values(main_effects)
        output_indices = pack_values(output_indices)
        main_effects = pack_values(main_effects)
        hierarchical_values = pack_values(hierarchical_values)
        error_std = pack_values(error_std)
        clustering = pack_values(clustering)

        # getting output labels
        ragged_outputs = False
        if output_indices is not None:
            ragged_outputs = not all(len(x) == len(output_indices[0]) for x in output_indices)
        if self.output_names is None:
            if None not in output_names:
                if not ragged_outputs:
                    sliced_labels = np.array(output_names)
                else:
                    sliced_labels = [np.array(output_names[i])[index_list] for i,index_list in enumerate(output_indices)]
            else:
                sliced_labels = None
        else:
<<<<<<< HEAD
            assert output_indices is not None, "You have passed a list for output_names but the model seems to not have multiple outputs!"
=======
            assert output_indices is not None, (
                "You have passed a list for output_names but the model seems to not have multiple outputs!"
            )
>>>>>>> 18818dec
            labels = np.array(self.output_names)
            sliced_labels = [labels[index_list] for index_list in output_indices]
            if not ragged_outputs:
                sliced_labels = np.array(sliced_labels)

        if isinstance(sliced_labels, np.ndarray) and len(sliced_labels.shape) == 2:
            if np.all(sliced_labels[0,:] == sliced_labels):
                sliced_labels = sliced_labels[0]

        # allow the masker to transform the input data to better match the masking pattern
        # (such as breaking text into token segments)
        if hasattr(self.masker, "data_transform"):
            new_args = []
            for row_args in zip(*args):
                new_args.append([pack_values(v) for v in self.masker.data_transform(*row_args)])
            args = list(zip(*new_args))

        # build the explanation objects
        out = []
        for j, data in enumerate(args):

            # reshape the attribution values using the mask_shapes
            tmp = []
            for i, v in enumerate(arg_values[j]):
                if np.prod(mask_shapes[i][j]) != np.prod(v.shape): # see if we have multiple outputs
                    tmp.append(v.reshape(*mask_shapes[i][j], -1))
                else:
                    tmp.append(v.reshape(*mask_shapes[i][j]))
            arg_values[j] = pack_values(tmp)

            if feature_names[j] is None:
                feature_names[j] = ["Feature " + str(i) for i in range(data.shape[1])]


            # build an explanation object for this input argument
            out.append(Explanation(
                arg_values[j], expected_values, data,
                feature_names=feature_names[j], main_effects=main_effects,
                clustering=clustering,
                hierarchical_values=hierarchical_values,
                output_names=sliced_labels, # self.output_names
                error_std=error_std,
                compute_time=time.time() - start_time
                # output_shape=output_shape,
                #lower_bounds=v_min, upper_bounds=v_max
            ))
        return out[0] if len(out) == 1 else out

    def explain_row(self, *row_args, max_evals, main_effects, error_bounds, outputs, silent, **kwargs):
        """Explains a single row and returns the tuple (row_values, row_expected_values, row_mask_shapes, main_effects).

        This is an abstract method meant to be implemented by each subclass.

        Returns
        -------
        tuple
            A tuple of (row_values, row_expected_values, row_mask_shapes), where row_values is an array of the
            attribution values for each sample, row_expected_values is an array (or single value) representing
            the expected value of the model for each sample (which is the same for all samples unless there
            are fixed inputs present, like labels when explaining the loss), and row_mask_shapes is a list
            of all the input shapes (since the row_values is always flattened),

        """
        return {}

    @staticmethod
    def supports_model_with_masker(model, masker):
        """Determines if this explainer can handle the given model.

        This is an abstract static method meant to be implemented by each subclass.
        """
        return False

<<<<<<< HEAD
    @staticmethod
    def _compute_main_effects(fm, expected_value, inds):
        """A utility method to compute the main effects from a MaskedModel."""
        warnings.warn(
            "This function is not used within the shap library and will therefore be removed in an upcoming release. "
            "If you rely on this function, please open an issue: https://github.com/shap/shap/issues.",
            DeprecationWarning
        )

        # mask each input on in isolation
        masks = np.zeros(2*len(inds)-1, dtype=int)
        last_ind = -1
        for i in range(len(inds)):
            if i > 0:
                masks[2*i - 1] = -last_ind - 1 # turn off the last input
            masks[2*i] = inds[i] # turn on this input
            last_ind = inds[i]

        # compute the main effects for the given indexes
        main_effects = fm(masks) - expected_value

        # expand the vector to the full input size
        expanded_main_effects = np.zeros(len(fm))
        for i, ind in enumerate(inds):
            expanded_main_effects[ind] = main_effects[i]

        return expanded_main_effects

=======
>>>>>>> 18818dec
    def save(self, out_file, model_saver=".save", masker_saver=".save"):
        """Write the explainer to the given file stream."""
        super().save(out_file)
        with Serializer(out_file, "shap.Explainer", version=0) as s:
            s.save("model", self.model, model_saver)
            s.save("masker", self.masker, masker_saver)
            s.save("link", self.link)

    @classmethod
    def load(cls, in_file, model_loader=Model.load, masker_loader=Masker.load, instantiate=True):
        """Load an Explainer from the given file stream.

        Parameters
        ----------
        in_file : The file stream to load objects from.

        """
        if instantiate:
            return cls._instantiated_load(in_file, model_loader=model_loader, masker_loader=masker_loader)

        kwargs = super().load(in_file, instantiate=False)
        with Deserializer(in_file, "shap.Explainer", min_version=0, max_version=0) as s:
            kwargs["model"] = s.load("model", model_loader)
            kwargs["masker"] = s.load("masker", masker_loader)
            kwargs["link"] = s.load("link")
        return kwargs

def pack_values(values):
    """Used the clean up arrays before putting them into an Explanation object."""
    if not hasattr(values, "__len__"):
        return values

    # collapse the values if we didn't compute them
    if values is None or values[0] is None:
        return None

    # convert to a single numpy matrix when the array is not ragged
    elif np.issubdtype(type(values[0]), np.number) or len(np.unique([len(v) for v in values])) == 1:
        return np.array(values)
    else:
        return np.array(values, dtype=object)<|MERGE_RESOLUTION|>--- conflicted
+++ resolved
@@ -23,8 +23,18 @@
     the particular estimation algorithm that was chosen.
     """
 
-    def __init__(self, model, masker=None, link=links.identity, algorithm="auto", output_names=None, feature_names=None, linearize_link=True,
-                 seed=None, **kwargs):
+    def __init__(
+        self,
+        model,
+        masker=None,
+        link=links.identity,
+        algorithm="auto",
+        output_names=None,
+        feature_names=None,
+        linearize_link=True,
+        seed=None,
+        **kwargs,
+    ):
         """Build a new explainer for the passed model.
 
         Parameters
@@ -78,15 +88,16 @@
         self.feature_names = feature_names
 
         # wrap the incoming masker object as a shap.Masker object
-        if (
-            isinstance(masker, pd.DataFrame)
-            or ((isinstance(masker, np.ndarray) or scipy.sparse.issparse(masker)) and len(masker.shape) == 2)
+        if isinstance(masker, pd.DataFrame) or (
+            (isinstance(masker, np.ndarray) or scipy.sparse.issparse(masker)) and len(masker.shape) == 2
         ):
             if algorithm == "partition":
                 self.masker = maskers.Partition(masker)
             else:
                 self.masker = maskers.Independent(masker)
-        elif safe_isinstance(masker, ["transformers.PreTrainedTokenizer", "transformers.tokenization_utils_base.PreTrainedTokenizerBase"]):
+        elif safe_isinstance(
+            masker, ["transformers.PreTrainedTokenizer", "transformers.tokenization_utils_base.PreTrainedTokenizerBase"]
+        ):
             if is_transformers_lm(self.model):
                 # auto assign text infilling if model is a transformer model with lm head
                 self.masker = maskers.Text(masker, mask_token="...", collapse_mask_token=True)
@@ -98,8 +109,14 @@
             self.masker = maskers.Independent(masker)
         elif masker is None and isinstance(self.model, models.TransformersPipeline):
             return self.__init__(
-                self.model, self.model.inner_model.tokenizer,
-                link=link, algorithm=algorithm, output_names=output_names, feature_names=feature_names, linearize_link=linearize_link, **kwargs
+                self.model,
+                self.model.inner_model.tokenizer,
+                link=link,
+                algorithm=algorithm,
+                output_names=output_names,
+                feature_names=feature_names,
+                linearize_link=linearize_link,
+                **kwargs,
             )
         else:
             self.masker = masker
@@ -108,25 +125,39 @@
         if safe_isinstance(self.model, "transformers.pipelines.Pipeline"):
             if is_transformers_lm(self.model.model):
                 return self.__init__(
-                    self.model.model, self.model.tokenizer if self.masker is None else self.masker,
-                    link=link, algorithm=algorithm, output_names=output_names, feature_names=feature_names, linearize_link=linearize_link, **kwargs
+                    self.model.model,
+                    self.model.tokenizer if self.masker is None else self.masker,
+                    link=link,
+                    algorithm=algorithm,
+                    output_names=output_names,
+                    feature_names=feature_names,
+                    linearize_link=linearize_link,
+                    **kwargs,
                 )
             else:
                 return self.__init__(
-                    models.TransformersPipeline(self.model), self.masker,
-                    link=link, algorithm=algorithm, output_names=output_names, feature_names=feature_names, linearize_link=linearize_link, **kwargs
+                    models.TransformersPipeline(self.model),
+                    self.masker,
+                    link=link,
+                    algorithm=algorithm,
+                    output_names=output_names,
+                    feature_names=feature_names,
+                    linearize_link=linearize_link,
+                    **kwargs,
                 )
 
         # wrap self.masker and self.model for output text explanation algorithm
         if is_transformers_lm(self.model):
             self.model = models.TeacherForcing(self.model, self.masker.tokenizer)
             self.masker = maskers.OutputComposite(self.masker, self.model.text_generate)
-        elif safe_isinstance(self.model, "shap.models.TeacherForcing") and safe_isinstance(self.masker, ["shap.maskers.Text", "shap.maskers.Image"]):
+        elif safe_isinstance(self.model, "shap.models.TeacherForcing") and safe_isinstance(
+            self.masker, ["shap.maskers.Text", "shap.maskers.Image"]
+        ):
             self.masker = maskers.OutputComposite(self.masker, self.model.text_generate)
         elif safe_isinstance(self.model, "shap.models.TopKLM") and safe_isinstance(self.masker, "shap.maskers.Text"):
             self.masker = maskers.FixedComposite(self.masker)
 
-        #self._brute_force_fallback = explainers.BruteForce(self.model, self.masker)
+        # self._brute_force_fallback = explainers.BruteForce(self.model, self.masker)
 
         # validate and save the link function
         if callable(link):
@@ -138,15 +169,15 @@
         # if we are called directly (as opposed to through super()) then we convert ourselves to the subclass
         # that implements the specific algorithm that was chosen
         if self.__class__ is Explainer:
-
             # do automatic algorithm selection
-            #from .. import explainers
+            # from .. import explainers
             if algorithm == "auto":
-
                 # use implementation-aware methods if possible
                 if explainers.LinearExplainer.supports_model_with_masker(model, self.masker):
                     algorithm = "linear"
-                elif explainers.TreeExplainer.supports_model_with_masker(model, self.masker): # TODO: check for Partition?
+                elif explainers.TreeExplainer.supports_model_with_masker(
+                    model, self.masker
+                ):  # TODO: check for Partition?
                     algorithm = "tree"
                 elif explainers.AdditiveExplainer.supports_model_with_masker(model, self.masker):
                     algorithm = "additive"
@@ -163,43 +194,114 @@
                             algorithm = "exact"
                         else:
                             algorithm = "permutation"
-                    elif (getattr(self.masker, "text_data", False) or getattr(self.masker, "image_data", False)) and hasattr(self.masker, "clustering"):
+                    elif (
+                        getattr(self.masker, "text_data", False) or getattr(self.masker, "image_data", False)
+                    ) and hasattr(self.masker, "clustering"):
                         algorithm = "partition"
                     else:
                         algorithm = "permutation"
 
                 # if we get here then we don't know how to handle what was given to us
                 else:
-                    raise TypeError("The passed model is not callable and cannot be analyzed directly with the given masker! Model: " + str(model))
+                    raise TypeError(
+                        "The passed model is not callable and cannot be analyzed directly with the given masker! Model: "
+                        + str(model)
+                    )
 
             # build the right subclass
             if algorithm == "exact":
                 self.__class__ = explainers.ExactExplainer
-                explainers.ExactExplainer.__init__(self, self.model, self.masker, link=self.link, feature_names=self.feature_names, linearize_link=linearize_link, **kwargs)
+                explainers.ExactExplainer.__init__(
+                    self,
+                    self.model,
+                    self.masker,
+                    link=self.link,
+                    feature_names=self.feature_names,
+                    linearize_link=linearize_link,
+                    **kwargs,
+                )
             elif algorithm == "permutation":
                 self.__class__ = explainers.PermutationExplainer
-                explainers.PermutationExplainer.__init__(self, self.model, self.masker, link=self.link, feature_names=self.feature_names, linearize_link=linearize_link, seed=seed, **kwargs)
+                explainers.PermutationExplainer.__init__(
+                    self,
+                    self.model,
+                    self.masker,
+                    link=self.link,
+                    feature_names=self.feature_names,
+                    linearize_link=linearize_link,
+                    seed=seed,
+                    **kwargs,
+                )
             elif algorithm == "partition":
                 self.__class__ = explainers.PartitionExplainer
-                explainers.PartitionExplainer.__init__(self, self.model, self.masker, link=self.link, feature_names=self.feature_names, linearize_link=linearize_link, output_names=self.output_names, **kwargs)
+                explainers.PartitionExplainer.__init__(
+                    self,
+                    self.model,
+                    self.masker,
+                    link=self.link,
+                    feature_names=self.feature_names,
+                    linearize_link=linearize_link,
+                    output_names=self.output_names,
+                    **kwargs,
+                )
             elif algorithm == "tree":
                 self.__class__ = explainers.TreeExplainer
-                explainers.TreeExplainer.__init__(self, self.model, self.masker, link=self.link, feature_names=self.feature_names, linearize_link=linearize_link, **kwargs)
+                explainers.TreeExplainer.__init__(
+                    self,
+                    self.model,
+                    self.masker,
+                    link=self.link,
+                    feature_names=self.feature_names,
+                    linearize_link=linearize_link,
+                    **kwargs,
+                )
             elif algorithm == "additive":
                 self.__class__ = explainers.AdditiveExplainer
-                explainers.AdditiveExplainer.__init__(self, self.model, self.masker, link=self.link, feature_names=self.feature_names, linearize_link=linearize_link, **kwargs)
+                explainers.AdditiveExplainer.__init__(
+                    self,
+                    self.model,
+                    self.masker,
+                    link=self.link,
+                    feature_names=self.feature_names,
+                    linearize_link=linearize_link,
+                    **kwargs,
+                )
             elif algorithm == "linear":
                 self.__class__ = explainers.LinearExplainer
-                explainers.LinearExplainer.__init__(self, self.model, self.masker, link=self.link, feature_names=self.feature_names, linearize_link=linearize_link, **kwargs)
+                explainers.LinearExplainer.__init__(
+                    self,
+                    self.model,
+                    self.masker,
+                    link=self.link,
+                    feature_names=self.feature_names,
+                    linearize_link=linearize_link,
+                    **kwargs,
+                )
             elif algorithm == "deep":
                 self.__class__ = explainers.DeepExplainer
-                explainers.DeepExplainer.__init__(self, self.model, self.masker, link=self.link, feature_names=self.feature_names, linearize_link=linearize_link, **kwargs)
+                explainers.DeepExplainer.__init__(
+                    self,
+                    self.model,
+                    self.masker,
+                    link=self.link,
+                    feature_names=self.feature_names,
+                    linearize_link=linearize_link,
+                    **kwargs,
+                )
             else:
                 raise InvalidAlgorithmError(f"Unknown algorithm type passed: {algorithm}!")
 
-
-    def __call__(self, *args, max_evals="auto", main_effects=False, error_bounds=False, batch_size="auto",
-                 outputs=None, silent=False, **kwargs):
+    def __call__(
+        self,
+        *args,
+        max_evals="auto",
+        main_effects=False,
+        error_bounds=False,
+        batch_size="auto",
+        outputs=None,
+        silent=False,
+        **kwargs,
+    ):
         """Explains the output of model(*args), where args is a list of parallel iterable datasets.
 
         Note this default version could be an abstract method that is implemented by each algorithm-specific
@@ -211,7 +313,7 @@
 
         start_time = time.time()
 
-        if issubclass(type(self.masker), maskers.OutputComposite) and len(args)==2:
+        if issubclass(type(self.masker), maskers.OutputComposite) and len(args) == 2:
             self.masker.model = models.TextGeneration(target_sentences=args[1])
             args = args[:1]
         # parse our incoming arguments
@@ -224,7 +326,6 @@
         else:
             feature_names = [copy.deepcopy(self.feature_names)]
         for i in range(len(args)):
-
             # try and see if we can get a length from any of the for our progress bar
             if num_rows is None:
                 try:
@@ -261,10 +362,16 @@
         error_std = []
         if callable(getattr(self.masker, "feature_names", None)):
             feature_names = [[] for _ in range(len(args))]
-        for row_args in show_progress(zip(*args), num_rows, self.__class__.__name__+" explainer", silent):
+        for row_args in show_progress(zip(*args), num_rows, self.__class__.__name__ + " explainer", silent):
             row_result = self.explain_row(
-                *row_args, max_evals=max_evals, main_effects=main_effects, error_bounds=error_bounds,
-                batch_size=batch_size, outputs=outputs, silent=silent, **kwargs
+                *row_args,
+                max_evals=max_evals,
+                main_effects=main_effects,
+                error_bounds=error_bounds,
+                batch_size=batch_size,
+                outputs=outputs,
+                silent=silent,
+                **kwargs,
             )
             values.append(row_result.get("values", None))
             output_indices.append(row_result.get("output_indices", None))
@@ -287,7 +394,7 @@
             pos = 0
             for j in range(len(args)):
                 mask_length = np.prod(mask_shapes[i][j])
-                arg_values[j].append(values[i][pos:pos+mask_length])
+                arg_values[j].append(values[i][pos : pos + mask_length])
                 pos += mask_length
 
         # collapse the arrays as possible
@@ -308,24 +415,22 @@
                 if not ragged_outputs:
                     sliced_labels = np.array(output_names)
                 else:
-                    sliced_labels = [np.array(output_names[i])[index_list] for i,index_list in enumerate(output_indices)]
+                    sliced_labels = [
+                        np.array(output_names[i])[index_list] for i, index_list in enumerate(output_indices)
+                    ]
             else:
                 sliced_labels = None
         else:
-<<<<<<< HEAD
-            assert output_indices is not None, "You have passed a list for output_names but the model seems to not have multiple outputs!"
-=======
             assert output_indices is not None, (
                 "You have passed a list for output_names but the model seems to not have multiple outputs!"
             )
->>>>>>> 18818dec
             labels = np.array(self.output_names)
             sliced_labels = [labels[index_list] for index_list in output_indices]
             if not ragged_outputs:
                 sliced_labels = np.array(sliced_labels)
 
         if isinstance(sliced_labels, np.ndarray) and len(sliced_labels.shape) == 2:
-            if np.all(sliced_labels[0,:] == sliced_labels):
+            if np.all(sliced_labels[0, :] == sliced_labels):
                 sliced_labels = sliced_labels[0]
 
         # allow the masker to transform the input data to better match the masking pattern
@@ -339,11 +444,10 @@
         # build the explanation objects
         out = []
         for j, data in enumerate(args):
-
             # reshape the attribution values using the mask_shapes
             tmp = []
             for i, v in enumerate(arg_values[j]):
-                if np.prod(mask_shapes[i][j]) != np.prod(v.shape): # see if we have multiple outputs
+                if np.prod(mask_shapes[i][j]) != np.prod(v.shape):  # see if we have multiple outputs
                     tmp.append(v.reshape(*mask_shapes[i][j], -1))
                 else:
                     tmp.append(v.reshape(*mask_shapes[i][j]))
@@ -352,19 +456,23 @@
             if feature_names[j] is None:
                 feature_names[j] = ["Feature " + str(i) for i in range(data.shape[1])]
 
-
             # build an explanation object for this input argument
-            out.append(Explanation(
-                arg_values[j], expected_values, data,
-                feature_names=feature_names[j], main_effects=main_effects,
-                clustering=clustering,
-                hierarchical_values=hierarchical_values,
-                output_names=sliced_labels, # self.output_names
-                error_std=error_std,
-                compute_time=time.time() - start_time
-                # output_shape=output_shape,
-                #lower_bounds=v_min, upper_bounds=v_max
-            ))
+            out.append(
+                Explanation(
+                    arg_values[j],
+                    expected_values,
+                    data,
+                    feature_names=feature_names[j],
+                    main_effects=main_effects,
+                    clustering=clustering,
+                    hierarchical_values=hierarchical_values,
+                    output_names=sliced_labels,  # self.output_names
+                    error_std=error_std,
+                    compute_time=time.time() - start_time,
+                    # output_shape=output_shape,
+                    # lower_bounds=v_min, upper_bounds=v_max
+                )
+            )
         return out[0] if len(out) == 1 else out
 
     def explain_row(self, *row_args, max_evals, main_effects, error_bounds, outputs, silent, **kwargs):
@@ -392,37 +500,6 @@
         """
         return False
 
-<<<<<<< HEAD
-    @staticmethod
-    def _compute_main_effects(fm, expected_value, inds):
-        """A utility method to compute the main effects from a MaskedModel."""
-        warnings.warn(
-            "This function is not used within the shap library and will therefore be removed in an upcoming release. "
-            "If you rely on this function, please open an issue: https://github.com/shap/shap/issues.",
-            DeprecationWarning
-        )
-
-        # mask each input on in isolation
-        masks = np.zeros(2*len(inds)-1, dtype=int)
-        last_ind = -1
-        for i in range(len(inds)):
-            if i > 0:
-                masks[2*i - 1] = -last_ind - 1 # turn off the last input
-            masks[2*i] = inds[i] # turn on this input
-            last_ind = inds[i]
-
-        # compute the main effects for the given indexes
-        main_effects = fm(masks) - expected_value
-
-        # expand the vector to the full input size
-        expanded_main_effects = np.zeros(len(fm))
-        for i, ind in enumerate(inds):
-            expanded_main_effects[ind] = main_effects[i]
-
-        return expanded_main_effects
-
-=======
->>>>>>> 18818dec
     def save(self, out_file, model_saver=".save", masker_saver=".save"):
         """Write the explainer to the given file stream."""
         super().save(out_file)
@@ -450,6 +527,7 @@
             kwargs["link"] = s.load("link")
         return kwargs
 
+
 def pack_values(values):
     """Used the clean up arrays before putting them into an Explanation object."""
     if not hasattr(values, "__len__"):

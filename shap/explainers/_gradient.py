--- conflicted
+++ resolved
@@ -64,24 +64,24 @@
             a, b = model
             try:
                 a.named_parameters()
-                framework = 'pytorch'
+                framework = "pytorch"
             except Exception:
-                framework = 'tensorflow'
+                framework = "tensorflow"
         else:
             try:
                 model.named_parameters()
-                framework = 'pytorch'
+                framework = "pytorch"
             except Exception:
-                framework = 'tensorflow'
+                framework = "tensorflow"
 
         if isinstance(data, pd.DataFrame):
             self.features = data.columns.values
         else:
             self.features = None
 
-        if framework == 'tensorflow':
+        if framework == "tensorflow":
             self.explainer = _TFGradient(model, data, session, batch_size, local_smoothing)
-        elif framework == 'pytorch':
+        elif framework == "pytorch":
             self.explainer = _PyTorchGradient(model, data, batch_size, local_smoothing)
 
     def __call__(self, X, nsamples=200):
@@ -105,7 +105,9 @@
         shap_values = self.shap_values(X, nsamples)
         return Explanation(values=shap_values, data=X, feature_names=self.features)
 
-    def shap_values(self, X, nsamples=200, ranked_outputs=None, output_rank_order="max", rseed=None, return_variances=False):
+    def shap_values(
+        self, X, nsamples=200, ranked_outputs=None, output_rank_order="max", rseed=None, return_variances=False
+    ):
         """Return the values for the model applied to X.
 
         Parameters
@@ -159,33 +161,28 @@
 
 
 class _TFGradient(Explainer):
-
     def __init__(self, model, data, session=None, batch_size=50, local_smoothing=0):
-
         # try and import keras and tensorflow
         global tf, keras
         if tf is None:
             import tensorflow as tf
+
             if version.parse(tf.__version__) < version.parse("1.4.0"):
                 warnings.warn("Your TensorFlow version is older than 1.4.0 and not supported.")
         if keras is None:
             try:
                 from tensorflow import keras
+
                 if version.parse(keras.__version__) < version.parse("2.1.0"):
                     warnings.warn("Your Keras version is older than 2.1.0 and not supported.")
             except Exception:
                 pass
         if tf.executing_eagerly():
-            if isinstance(model, tuple) or isinstance(model, list):
+            if isinstance(model, (list, tuple)):
                 assert len(model) == 2, "When a tuple is passed it must be of the form (inputs, outputs)"
-<<<<<<< HEAD
-                from tensorflow.keras import Model
-                self.model = Model(model[0], model[1])
-=======
                 from tensorflow import keras
 
                 self.model = keras.Model(model[0], model[1])
->>>>>>> 18818dec
             else:
                 self.model = model
 
@@ -218,7 +215,7 @@
             # see if there is a keras operation we need to save
             self.keras_phase_placeholder = None
             for op in self.graph.get_operations():
-                if 'keras_learning_phase' in op.name:
+                if "keras_learning_phase" in op.name:
                     self.keras_phase_placeholder = op.outputs[0]
 
         # save the expected output of the model (commented out because self.data could be huge for GradientExplainer)
@@ -234,7 +231,7 @@
 
         if self.gradients[i] is None:
             if not tf.executing_eagerly():
-                out = self.model_output[:,i] if self.multi_output else self.model_output
+                out = self.model_output[:, i] if self.multi_output else self.model_output
                 self.gradients[i] = tf.gradients(out, self.model_inputs)
             else:
                 if version.parse(tf.__version__) < version.parse("2.16.0"):
@@ -248,7 +245,7 @@
                             tape.watch(x)
                             out = self.model(x)
                             if self.multi_output:
-                                out = out[:,i]
+                                out = out[:, i]
 
                         x_grad = tape.gradient(out, x)
 
@@ -256,13 +253,14 @@
 
                         return x_grad
                 else:
+
                     @tf.function
                     def grad_graph(x):
                         with tf.GradientTape(watch_accessed_variables=False) as tape:
                             tape.watch(x)
                             out = self.model(x, training=False)
                             if self.multi_output:
-                                out = out[:,i]
+                                out = out[:, i]
 
                         x_grad = tape.gradient(out, x)
                         return x_grad
@@ -271,7 +269,9 @@
 
         return self.gradients[i]
 
-    def shap_values(self, X, nsamples=200, ranked_outputs=None, output_rank_order="max", rseed=None, return_variances=False):
+    def shap_values(
+        self, X, nsamples=200, ranked_outputs=None, output_rank_order="max", rseed=None, return_variances=False
+    ):
         global tf, keras
 
         import tensorflow as tf
@@ -304,7 +304,7 @@
                 raise ValueError(emsg)
 
             if output_rank_order in ["max", "min", "max_abs"]:
-                model_output_ranks = model_output_ranks[:,:ranked_outputs]
+                model_output_ranks = model_output_ranks[:, :ranked_outputs]
         else:
             model_output_ranks = np.tile(np.arange(len(self.gradients)), (X[0].shape[0], 1))
 
@@ -318,14 +318,13 @@
             rseed = np.random.randint(0, 1e6)
 
         for i in range(model_output_ranks.shape[1]):
-            np.random.seed(rseed) # so we get the same noise patterns for each output class
+            np.random.seed(rseed)  # so we get the same noise patterns for each output class
             phis = []
             phi_vars = []
             for k in range(len(X)):
                 phis.append(np.zeros(X[k].shape))
                 phi_vars.append(np.zeros(X[k].shape))
             for j in range(X[0].shape[0]):
-
                 # fill in the samples arrays
                 for k in range(nsamples):
                     rind = np.random.choice(self.data[0].shape[0])
@@ -339,10 +338,10 @@
                         samples_delta[u][k] = x - self.data[u][rind]
 
                 # compute the gradients at all the sample points
-                find = model_output_ranks[j,i]
+                find = model_output_ranks[j, i]
                 grads = []
                 for b in range(0, nsamples, self.batch_size):
-                    batch = [samples_input[a][b:min(b+self.batch_size,nsamples)] for a in range(len(X))]
+                    batch = [samples_input[a][b : min(b + self.batch_size, nsamples)] for a in range(len(X))]
                     grads.append(self.run(self.gradient(find), self.model_inputs, batch))
                 grad = [np.concatenate([g[a] for g in grads], 0) for a in range(len(X))]
 
@@ -350,7 +349,7 @@
                 for a in range(len(X)):
                     samples = grad[a] * samples_delta[a]
                     phis[a][j] = samples.mean(0)
-                    phi_vars[a][j] = samples.var(0) / np.sqrt(samples.shape[0]) # estimate variance of means
+                    phi_vars[a][j] = samples.var(0) / np.sqrt(samples.shape[0])  # estimate variance of means
 
                 # TODO: this could be avoided by integrating between endpoints if no local smoothing is used
                 # correct the sum of the values to equal the output of the model using a linear
@@ -384,8 +383,7 @@
         if isinstance(output_phis, list):
             # in this case we have multiple inputs and potentially multiple outputs
             if isinstance(output_phis[0], list):
-                output_phis = [np.stack([phi[i] for phi in output_phis], axis=-1)
-                               for i in range(len(output_phis[0]))]
+                output_phis = [np.stack([phi[i] for phi in output_phis], axis=-1) for i in range(len(output_phis[0]))]
             # multiple outputs case
             else:
                 output_phis = np.stack(output_phis, axis=-1)
@@ -420,10 +418,9 @@
 
 
 class _PyTorchGradient(Explainer):
-
     def __init__(self, model, data, batch_size=50, local_smoothing=0):
-
         import torch
+
         if version.parse(torch.__version__) < version.parse("0.4"):
             warnings.warn("Your PyTorch version is older than 0.4 and not supported.")
 
@@ -445,7 +442,7 @@
         self.layer = None
         self.input_handle = None
         self.interim = False
-        if type(model) == tuple:
+        if isinstance(model, tuple):
             self.interim = True
             model, layer = model
             model = model.eval()
@@ -479,20 +476,25 @@
 
     def gradient(self, idx, inputs):
         import torch
+
         self.model.zero_grad()
         X = [x.requires_grad_() for x in inputs]
         outputs = self.model(*X)
         selected = [val for val in outputs[:, idx]]
         if self.input_handle is not None:
             interim_inputs = self.layer.target_input
-            grads = [torch.autograd.grad(selected, input,
-                                         retain_graph=True if idx + 1 < len(interim_inputs) else None)[0].cpu().numpy()
-                     for idx, input in enumerate(interim_inputs)]
+            grads = [
+                torch.autograd.grad(selected, input, retain_graph=True if idx + 1 < len(interim_inputs) else None)[0]
+                .cpu()
+                .numpy()
+                for idx, input in enumerate(interim_inputs)
+            ]
             del self.layer.target_input
         else:
-            grads = [torch.autograd.grad(selected, x,
-                                         retain_graph=True if idx + 1 < len(X) else None)[0].cpu().numpy()
-                     for idx, x in enumerate(X)]
+            grads = [
+                torch.autograd.grad(selected, x, retain_graph=True if idx + 1 < len(X) else None)[0].cpu().numpy()
+                for idx, x in enumerate(X)
+            ]
         return grads
 
     @staticmethod
@@ -501,14 +503,15 @@
             del self.target_input
         except AttributeError:
             pass
-        setattr(self, 'target_input', input)
+        self.target_input = input
 
     def add_handles(self, layer):
         input_handle = layer.register_forward_hook(self.get_interim_input)
         self.input_handle = input_handle
 
-    def shap_values(self, X, nsamples=200, ranked_outputs=None, output_rank_order="max", rseed=None, return_variances=False):
-
+    def shap_values(
+        self, X, nsamples=200, ranked_outputs=None, output_rank_order="max", rseed=None, return_variances=False
+    ):
         import torch
         # X ~ self.model_input
         # X_data ~ self.data
@@ -535,8 +538,9 @@
                 raise ValueError(emsg)
             model_output_ranks = model_output_ranks[:, :ranked_outputs]
         else:
-            model_output_ranks = (torch.ones((X[0].shape[0], len(self.gradients))).int() *
-                                  torch.arange(0, len(self.gradients)).int())
+            model_output_ranks = (
+                torch.ones((X[0].shape[0], len(self.gradients))).int() * torch.arange(0, len(self.gradients)).int()
+            )
         # self.expected_value = model_output_values.mean(axis=(i for i in range(len(model_output_values.shape) - 1)))
 
         # if a cleanup happened, we need to add the handles back
@@ -552,7 +556,7 @@
         # samples_input = input to the model
         # samples_delta = (x - x') for the input being explained - may be an interim input
         samples_input = [torch.zeros((nsamples,) + X[t].shape[1:], device=X[t].device) for t in range(len(X))]
-        samples_delta = [np.zeros((nsamples, ) + self.data[t].shape[1:]) for t in range(len(self.data))]
+        samples_delta = [np.zeros((nsamples,) + self.data[t].shape[1:]) for t in range(len(self.data))]
 
         # use random seed if no argument given
         if rseed is None:
@@ -565,7 +569,7 @@
             for k in range(len(self.data)):
                 # for each of the inputs being explained - may be an interim input
                 phis.append(np.zeros((X_batches,) + self.data[k].shape[1:]))
-                phi_vars.append(np.zeros((X_batches, ) + self.data[k].shape[1:]))
+                phi_vars.append(np.zeros((X_batches,) + self.data[k].shape[1:]))
             for j in range(X[0].shape[0]):
                 # fill in the samples arrays
                 for k in range(nsamples):
@@ -574,12 +578,15 @@
                     for a in range(len(X)):
                         if self.local_smoothing > 0:
                             # local smoothing is added to the base input, unlike in the TF gradient explainer
-                            x = X[a][j].clone().detach() + torch.empty(X[a][j].shape, device=X[a].device).normal_() \
-                                * self.local_smoothing
+                            x = (
+                                X[a][j].clone().detach()
+                                + torch.empty(X[a][j].shape, device=X[a].device).normal_() * self.local_smoothing
+                            )
                         else:
                             x = X[a][j].clone().detach()
-                        samples_input[a][k] = (t * x + (1 - t) * (self.model_inputs[a][rind]).clone().detach()).\
-                            clone().detach()
+                        samples_input[a][k] = (
+                            (t * x + (1 - t) * (self.model_inputs[a][rind]).clone().detach()).clone().detach()
+                        )
                         if self.input_handle is None:
                             samples_delta[a][k] = (x - (self.data[a][rind]).clone().detach()).cpu().numpy()
 
@@ -600,14 +607,16 @@
                 find = model_output_ranks[j, i]
                 grads = []
                 for b in range(0, nsamples, self.batch_size):
-                    batch = [samples_input[c][b:min(b+self.batch_size,nsamples)].clone().detach() for c in range(len(X))]
+                    batch = [
+                        samples_input[c][b : min(b + self.batch_size, nsamples)].clone().detach() for c in range(len(X))
+                    ]
                     grads.append(self.gradient(find, batch))
                 grad = [np.concatenate([g[z] for g in grads], 0) for z in range(len(self.data))]
                 # assign the attributions to the right part of the output arrays
                 for t in range(len(self.data)):
                     samples = grad[t] * samples_delta[t]
                     phis[t][j] = samples.mean(0)
-                    phi_vars[t][j] = samples.var(0) / np.sqrt(samples.shape[0]) # estimate variance of means
+                    phi_vars[t][j] = samples.var(0) / np.sqrt(samples.shape[0])  # estimate variance of means
 
             output_phis.append(phis[0] if len(self.data) == 1 else phis)
             output_phi_vars.append(phi_vars[0] if not self.multi_input else phi_vars)
@@ -620,8 +629,7 @@
         if isinstance(output_phis, list):
             # in this case we have multiple inputs and potentially multiple outputs
             if isinstance(output_phis[0], list):
-                output_phis = [np.stack([phi[i] for phi in output_phis], axis=-1)
-                               for i in range(len(output_phis[0]))]
+                output_phis = [np.stack([phi[i] for phi in output_phis], axis=-1) for i in range(len(output_phis[0]))]
             # multiple outputs case
             else:
                 output_phis = np.stack(output_phis, axis=-1)

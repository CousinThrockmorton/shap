import numpy as np

from .._explainer import Explainer


class TreeGain(Explainer):
    """Simply returns the global gain/gini feature importances for tree models.

    This is only for benchmark comparisons and is not meant to approximate SHAP values.
    """

    def __init__(self, model):
        if str(type(model)).endswith("sklearn.tree.tree.DecisionTreeRegressor'>"):
            pass
        elif str(type(model)).endswith("sklearn.tree.tree.DecisionTreeClassifier'>"):
            pass
        elif str(type(model)).endswith("sklearn.ensemble.forest.RandomForestRegressor'>"):
            pass
        elif str(type(model)).endswith("sklearn.ensemble.forest.RandomForestClassifier'>"):
            pass
        elif str(type(model)).endswith("xgboost.sklearn.XGBRegressor'>"):
            pass
        elif str(type(model)).endswith("xgboost.sklearn.XGBClassifier'>"):
            pass
        else:
            raise NotImplementedError("The passed model is not yet supported by TreeGainExplainer: " + str(type(model)))
<<<<<<< HEAD
        assert hasattr(model, "feature_importances_"), "The passed model does not have a feature_importances_ attribute!"
=======
        assert hasattr(model, "feature_importances_"), (
            "The passed model does not have a feature_importances_ attribute!"
        )
>>>>>>> 18818dec
        self.model = model

    def attributions(self, X):
        return np.tile(self.model.feature_importances_, (X.shape[0], 1))<|MERGE_RESOLUTION|>--- conflicted
+++ resolved
@@ -24,13 +24,9 @@
             pass
         else:
             raise NotImplementedError("The passed model is not yet supported by TreeGainExplainer: " + str(type(model)))
-<<<<<<< HEAD
-        assert hasattr(model, "feature_importances_"), "The passed model does not have a feature_importances_ attribute!"
-=======
         assert hasattr(model, "feature_importances_"), (
             "The passed model does not have a feature_importances_ attribute!"
         )
->>>>>>> 18818dec
         self.model = model
 
     def attributions(self, X):

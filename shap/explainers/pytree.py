"""This module is a pure python implementation of Tree SHAP.
It is primarily for illustration since it is slower than the 'tree'
module which uses a compiled C++ implementation.
"""
import numpy as np
import pandas as pd

#import numba
from ..utils._exceptions import ExplainerError

# class TreeExplainer(Explainer):
#     def __init__(self, model, **kwargs):
#         self.model_type = "internal"

#         if str(type(model)).endswith("sklearn.ensemble.forest.RandomForestRegressor'>"):
#             self.trees = [Tree(e.tree_) for e in model.estimators_]
#         elif str(type(model)).endswith("sklearn.ensemble.forest.RandomForestClassifier'>"):
#             self.trees = [Tree(e.tree_, normalize=True) for e in model.estimators_]
#         elif str(type(model)).endswith("xgboost.core.Booster'>"):
#             self.model_type = "xgboost"
#             self.trees = model
#         elif str(type(model)).endswith("lightgbm.basic.Booster'>"):
#             self.model_type = "lightgbm"
#             self.trees = model
#         else:
#             raise Exception("Model type not supported by TreeExplainer: " + str(type(model)))

#     def shap_values(self, X, tree_limit=-1, **kwargs):

#         # shortcut using the C++ version of Tree SHAP in XGBoost and LightGBM
#         # these are about 10x faster than the numba jit'd implementation below...
#         if self.model_type == "xgboost":
#             if not str(type(X)).endswith("xgboost.core.DMatrix'>"):
#                 X = xgboost.DMatrix(X)
#             if tree_limit==-1:
#                 tree_limit=0
#             return self.trees.predict(X, ntree_limit=tree_limit, pred_contribs=True)
#         elif self.model_type == "lightgbm":
#             return self.trees.predict(X, num_iteration=tree_limit, pred_contrib=True)

#         # convert dataframes
#         if isinstance(X, (pd.Series, pd.DataFrame)):
#             X = X.values

#         assert isinstance(X, np.ndarray), "Unknown instance type: " + str(type(X))
#         assert len(X.shape) == 1 or len(X.shape) == 2, "Instance must have 1 or 2 dimensions!"

#         n_outputs = self.trees[0].values.shape[1]

#         # single instance
#         if len(X.shape) == 1:

#             phi = np.zeros((X.shape[0] + 1, n_outputs))
#             x_missing = np.zeros(X.shape[0], dtype=bool)
#             for t in self.trees:
#                 self.tree_shap(t, X, x_missing, phi)
#             phi /= len(self.trees)

#             if n_outputs == 1:
#                 return phi[:, 0]
#             else:
#                 return [phi[:, i] for i in range(n_outputs)]

#         elif len(X.shape) == 2:
#             phi = np.zeros((X.shape[0], X.shape[1] + 1, n_outputs))
#             x_missing = np.zeros(X.shape[1], dtype=bool)
#             for i in range(X.shape[0]):
#                 for t in self.trees:
#                     self.tree_shap(t, X[i,:], x_missing, phi[i,:,:])
#             phi /= len(self.trees)

#             if n_outputs == 1:
#                 return phi[:, :, 0]
#             else:
#                 return [phi[:, :, i] for i in range(n_outputs)]

#     def shap_interaction_values(self, X, tree_limit=-1, **kwargs):

#         # shortcut using the C++ version of Tree SHAP in XGBoost and LightGBM
#         if self.model_type == "xgboost":
#             if not str(type(X)).endswith("xgboost.core.DMatrix'>"):
#                 X = xgboost.DMatrix(X)
#             if tree_limit==-1:
#                 tree_limit=0
#             return self.trees.predict(X, ntree_limit=tree_limit, pred_interactions=True)
#         else:
#             raise Exception("Interaction values not yet supported for model type: " + str(type(X)))

#     def tree_shap(self, tree, x, x_missing, phi, condition=0, condition_feature=0):

#         # start the recursive algorithm
#         shap._cext.tree_shap(
#             tree.max_depth, tree.children_left, tree.children_right, tree.children_default, tree.features,
#             tree.thresholds, tree.values, tree.node_sample_weight,
#             x, x_missing, phi, condition, condition_feature
#         )


# class Tree:
#     def __init__(self, children_left, children_right, children_default, feature, threshold, value, node_sample_weight):
#         self.children_left = children_left.astype(np.int32)
#         self.children_right = children_right.astype(np.int32)
#         self.children_default = children_default.astype(np.int32)
#         self.features = feature.astype(np.int32)
#         self.thresholds = threshold
#         self.values = value
#         self.node_sample_weight = node_sample_weight

#         # we compute the expectations to make sure they follow the SHAP logic
#         self.max_depth = shap._cext.compute_expectations(
#             self.children_left, self.children_right, self.node_sample_weight,
#             self.values
#         )

#     def __init__(self, tree, normalize=False):
#         if str(type(tree)).endswith("'sklearn.tree._tree.Tree'>"):
#             self.children_left = tree.children_left.astype(np.int32)
#             self.children_right = tree.children_right.astype(np.int32)
#             self.children_default = self.children_left
#             if hasattr(tree, "missing_go_to_left"):
#                 self.children_default = np.where(tree.missing_go_to_left, tree.children_left, tree.children_right)
#             self.features = tree.feature.astype(np.int32)
#             self.thresholds = tree.threshold.astype(np.float64)
#             if normalize:
#                 self.values = (tree.value[:,0,:].T / tree.value[:,0,:].sum(1)).T
#             else:
#                 self.values = tree.value[:,0,:]


#             self.node_sample_weight = tree.weighted_n_node_samples.astype(np.float64)

#             # we compute the expectations to make sure they follow the SHAP logic
#             self.max_depth = shap._cext.compute_expectations(
#                 self.children_left, self.children_right, self.node_sample_weight,
#                 self.values
#             )


class TreeExplainer:
    """A pure Python (slow) implementation of Tree SHAP."""

    def __init__(self, model, **kwargs):
        self.model_type = "internal"

        if str(type(model)).endswith("sklearn.ensemble.forest.RandomForestRegressor'>"):
            self.trees = [Tree(e.tree_) for e in model.estimators_]
        elif str(type(model)).endswith("sklearn.ensemble.forest.RandomForestClassifier'>"):
            self.trees = [Tree(e.tree_, normalize=True) for e in model.estimators_]
        elif str(type(model)).endswith("xgboost.core.Booster'>"):
            self.model_type = "xgboost"
            self.trees = model
        elif str(type(model)).endswith("lightgbm.basic.Booster'>"):
            self.model_type = "lightgbm"
            self.trees = model
        else:
            raise ExplainerError("Model type not supported by TreeExplainer: " + str(type(model)))

        if self.model_type == "internal":
            # Preallocate space for the unique path data
            maxd = np.max([t.max_depth for t in self.trees]) + 2
            s = (maxd * (maxd + 1)) // 2
            self.feature_indexes = np.zeros(s, dtype=np.int32)
            self.zero_fractions = np.zeros(s, dtype=np.float64)
            self.one_fractions = np.zeros(s, dtype=np.float64)
            self.pweights = np.zeros(s, dtype=np.float64)

    def shap_values(self, X, tree_limit=-1, **kwargs):

        # shortcut using the C++ version of Tree SHAP in XGBoost and LightGBM
        # these are about 10x faster than the numba jit'd implementation below...
        if self.model_type == "xgboost":
            import xgboost
            if not str(type(X)).endswith("xgboost.core.DMatrix'>"):
                X = xgboost.DMatrix(X)
            if tree_limit==-1:
                tree_limit=0
            return self.trees.predict(X, ntree_limit=tree_limit, pred_contribs=True)
        elif self.model_type == "lightgbm":
            return self.trees.predict(X, num_iteration=tree_limit, pred_contrib=True)

        # convert dataframes
        if isinstance(X, (pd.Series, pd.DataFrame)):
            X = X.values

        assert isinstance(X, np.ndarray), "Unknown instance type: " + str(type(X))
        assert len(X.shape) == 1 or len(X.shape) == 2, "Instance must have 1 or 2 dimensions!"

        n_outputs = self.trees[0].values.shape[1]

        # single instance
        if len(X.shape) == 1:

            phi = np.zeros(X.shape[0] + 1, n_outputs)
            x_missing = np.zeros(X.shape[0], dtype=bool)
            for t in self.trees:
                self.tree_shap(t, X, x_missing, phi)
            phi /= len(self.trees)

            if n_outputs == 1:
                return phi[:, 0]
            else:
                return [phi[:, i] for i in range(n_outputs)]

        elif len(X.shape) == 2:
            phi = np.zeros((X.shape[0], X.shape[1] + 1, n_outputs))
            x_missing = np.zeros(X.shape[1], dtype=bool)
            for i in range(X.shape[0]):
                for t in self.trees:
                    self.tree_shap(t, X[i,:], x_missing, phi[i,:,:])
            phi /= len(self.trees)

            if n_outputs == 1:
                return phi[:, :, 0]
            else:
                return [phi[:, :, i] for i in range(n_outputs)]

    def shap_interaction_values(self, X, tree_limit=-1, **kwargs):

        # shortcut using the C++ version of Tree SHAP in XGBoost and LightGBM
        if self.model_type == "xgboost":
            import xgboost
            if not str(type(X)).endswith("xgboost.core.DMatrix'>"):
                X = xgboost.DMatrix(X)
            if tree_limit==-1:
                tree_limit=0
            return self.trees.predict(X, ntree_limit=tree_limit, pred_interactions=True)
        else:
            raise NotImplementedError("Interaction values not yet supported for model type: " + str(type(X)))

    def tree_shap(self, tree, x, x_missing, phi, condition=0, condition_feature=0):

        # update the bias term, which is the last index in phi
        # (note the paper has this as phi_0 instead of phi_M)
        if condition == 0:
            phi[-1,:] += tree.values[0,:]

        # start the recursive algorithm
        tree_shap_recursive(
            tree.children_left, tree.children_right, tree.children_default, tree.features,
            tree.thresholds, tree.values, tree.node_sample_weight,
            x, x_missing, phi, 0, 0, self.feature_indexes, self.zero_fractions, self.one_fractions, self.pweights,
            1, 1, -1, condition, condition_feature, 1
        )


# extend our decision path with a fraction of one and zero extensions
#@numba.jit(nopython=True, nogil=True)
def extend_path(feature_indexes, zero_fractions, one_fractions, pweights,
                unique_depth, zero_fraction, one_fraction, feature_index):
    feature_indexes[unique_depth] = feature_index
    zero_fractions[unique_depth] = zero_fraction
    one_fractions[unique_depth] = one_fraction
    if unique_depth == 0:
        pweights[unique_depth] = 1.
    else:
        pweights[unique_depth] = 0.

    for i in range(unique_depth - 1, -1, -1):
        pweights[i + 1] += one_fraction * pweights[i] * (i + 1.) / (unique_depth + 1.)
        pweights[i] = zero_fraction * pweights[i] * (unique_depth - i) / (unique_depth + 1.)

# undo a previous extension of the decision path
#@numba.jit(nopython=True, nogil=True)
def unwind_path(feature_indexes, zero_fractions, one_fractions, pweights,
                unique_depth, path_index):
    one_fraction = one_fractions[path_index]
    zero_fraction = zero_fractions[path_index]
    next_one_portion = pweights[unique_depth]

    for i in range(unique_depth - 1, -1, -1):
        if one_fraction != 0.:
            tmp = pweights[i]
            pweights[i] = next_one_portion * (unique_depth + 1.) / ((i + 1.) * one_fraction)
            next_one_portion = tmp - pweights[i] * zero_fraction * (unique_depth - i) / (unique_depth + 1.)
        else:
            pweights[i] = (pweights[i] * (unique_depth + 1)) / (zero_fraction * (unique_depth - i))

    for i in range(path_index, unique_depth):
        feature_indexes[i] = feature_indexes[i + 1]
        zero_fractions[i] = zero_fractions[i + 1]
        one_fractions[i] = one_fractions[i + 1]

# determine what the total permutation weight would be if
# we unwound a previous extension in the decision path
#@numba.jit(nopython=True, nogil=True)
def unwound_path_sum(feature_indexes, zero_fractions, one_fractions, pweights, unique_depth, path_index):
    one_fraction = one_fractions[path_index]
    zero_fraction = zero_fractions[path_index]
    next_one_portion = pweights[unique_depth]
    total = 0

    for i in range(unique_depth - 1, -1, -1):
        if one_fraction != 0.:
            tmp = next_one_portion * (unique_depth + 1.) / ((i + 1.) * one_fraction)
            total += tmp
            next_one_portion = pweights[i] - tmp * zero_fraction * ((unique_depth - i) / (unique_depth + 1.))
        else:
            total += (pweights[i] / zero_fraction) / ((unique_depth - i) / (unique_depth + 1.))

    return total


class Tree:
    # def __init__(self, children_left, children_right, children_default, feature, threshold, value, node_sample_weight):
    #     self.children_left = children_left.astype(np.int32)
    #     self.children_right = children_right.astype(np.int32)
    #     self.children_default = children_default.astype(np.int32)
    #     self.features = feature.astype(np.int32)
    #     self.thresholds = threshold
    #     self.values = value
    #     self.node_sample_weight = node_sample_weight

    #     self.max_depth = compute_expectations(
    #         self.children_left, self.children_right, self.node_sample_weight,
    #         self.values, 0
    #     )

    def __init__(self, tree, normalize=False):
        if str(type(tree)).endswith("'sklearn.tree._tree.Tree'>"):
            self.children_left = tree.children_left.astype(np.int32)
            self.children_right = tree.children_right.astype(np.int32)
<<<<<<< HEAD
            self.children_default = self.children_left # missing values not supported in sklearn
=======
            self.children_default = self.children_left
            if hasattr(tree, "missing_go_to_left"):
                self.children_default = np.where(tree.missing_go_to_left, self.children_left, self.children_right)
>>>>>>> 18818dec
            self.features = tree.feature.astype(np.int32)
            self.thresholds = tree.threshold.astype(np.float64)
            if normalize:
                self.values = (tree.value[:,0,:].T / tree.value[:,0,:].sum(1)).T
            else:
                self.values = tree.value[:,0,:]


            self.node_sample_weight = tree.weighted_n_node_samples.astype(np.float64)

            # we recompute the expectations to make sure they follow the SHAP logic
            self.max_depth = compute_expectations(
                self.children_left, self.children_right, self.node_sample_weight,
                self.values, 0
            )

#@numba.jit(nopython=True)
def compute_expectations(children_left, children_right, node_sample_weight, values, i, depth=0):
    if children_right[i] == -1:
        values[i,:] = values[i,:]
        return 0
    else:
        li = children_left[i]
        ri = children_right[i]
        depth_left = compute_expectations(children_left, children_right, node_sample_weight, values, li, depth + 1)
        depth_right = compute_expectations(children_left, children_right, node_sample_weight, values, ri, depth + 1)
        left_weight = node_sample_weight[li]
        right_weight = node_sample_weight[ri]
        v = (left_weight * values[li,:] + right_weight * values[ri,:]) / (left_weight + right_weight)
        values[i,:] = v
        return max(depth_left, depth_right) + 1

# recursive computation of SHAP values for a decision tree
#@numba.jit(nopython=True, nogil=True)
def tree_shap_recursive(children_left, children_right, children_default, features, thresholds, values, node_sample_weight,
                        x, x_missing, phi, node_index, unique_depth, parent_feature_indexes,
                        parent_zero_fractions, parent_one_fractions, parent_pweights, parent_zero_fraction,
                        parent_one_fraction, parent_feature_index, condition, condition_feature, condition_fraction):

    # stop if we have no weight coming down to us
    if condition_fraction == 0.:
        return

    # extend the unique path
    feature_indexes = parent_feature_indexes[unique_depth + 1:]
    feature_indexes[:unique_depth + 1] = parent_feature_indexes[:unique_depth + 1]
    zero_fractions = parent_zero_fractions[unique_depth + 1:]
    zero_fractions[:unique_depth + 1] = parent_zero_fractions[:unique_depth + 1]
    one_fractions = parent_one_fractions[unique_depth + 1:]
    one_fractions[:unique_depth + 1] = parent_one_fractions[:unique_depth + 1]
    pweights = parent_pweights[unique_depth + 1:]
    pweights[:unique_depth + 1] = parent_pweights[:unique_depth + 1]

    if condition == 0 or condition_feature != parent_feature_index:
        extend_path(
            feature_indexes, zero_fractions, one_fractions, pweights,
            unique_depth, parent_zero_fraction, parent_one_fraction, parent_feature_index
        )

    split_index = features[node_index]

    # leaf node
    if children_right[node_index] == -1:
        for i in range(1, unique_depth+1):
            w = unwound_path_sum(feature_indexes, zero_fractions, one_fractions, pweights, unique_depth, i)
            phi[feature_indexes[i],:] += w * (one_fractions[i] - zero_fractions[i]) * values[node_index,:] * condition_fraction

    # internal node
    else:
        # find which branch is "hot" (meaning x would follow it)
        hot_index = 0
        cleft = children_left[node_index]
        cright = children_right[node_index]
        if x_missing[split_index] == 1:
            hot_index = children_default[node_index]
        elif x[split_index] < thresholds[node_index]:
            hot_index = cleft
        else:
            hot_index = cright
        cold_index = (cright if hot_index == cleft else cleft)
        w = node_sample_weight[node_index]
        hot_zero_fraction = node_sample_weight[hot_index] / w
        cold_zero_fraction = node_sample_weight[cold_index] / w
        incoming_zero_fraction = 1.
        incoming_one_fraction = 1.

        # see if we have already split on this feature,
        # if so we undo that split so we can redo it for this node
        path_index = 0
        while (path_index <= unique_depth):
            if feature_indexes[path_index] == split_index:
                break
            path_index += 1

        if path_index != unique_depth + 1:
            incoming_zero_fraction = zero_fractions[path_index]
            incoming_one_fraction = one_fractions[path_index]
            unwind_path(feature_indexes, zero_fractions, one_fractions, pweights, unique_depth, path_index)
            unique_depth -= 1

        # divide up the condition_fraction among the recursive calls
        hot_condition_fraction = condition_fraction
        cold_condition_fraction = condition_fraction
        if condition > 0 and split_index == condition_feature:
            cold_condition_fraction = 0.
            unique_depth -= 1
        elif condition < 0 and split_index == condition_feature:
            hot_condition_fraction *= hot_zero_fraction
            cold_condition_fraction *= cold_zero_fraction
            unique_depth -= 1

        tree_shap_recursive(
            children_left, children_right, children_default, features, thresholds, values, node_sample_weight,
            x, x_missing, phi, hot_index, unique_depth + 1,
            feature_indexes, zero_fractions, one_fractions, pweights,
            hot_zero_fraction * incoming_zero_fraction, incoming_one_fraction,
            split_index, condition, condition_feature, hot_condition_fraction
        )

        tree_shap_recursive(
            children_left, children_right, children_default, features, thresholds, values, node_sample_weight,
            x, x_missing, phi, cold_index, unique_depth + 1,
            feature_indexes, zero_fractions, one_fractions, pweights,
            cold_zero_fraction * incoming_zero_fraction, 0,
            split_index, condition, condition_feature, cold_condition_fraction
        )<|MERGE_RESOLUTION|>--- conflicted
+++ resolved
@@ -2,10 +2,11 @@
 It is primarily for illustration since it is slower than the 'tree'
 module which uses a compiled C++ implementation.
 """
+
 import numpy as np
 import pandas as pd
 
-#import numba
+# import numba
 from ..utils._exceptions import ExplainerError
 
 # class TreeExplainer(Explainer):
@@ -165,15 +166,15 @@
             self.pweights = np.zeros(s, dtype=np.float64)
 
     def shap_values(self, X, tree_limit=-1, **kwargs):
-
         # shortcut using the C++ version of Tree SHAP in XGBoost and LightGBM
         # these are about 10x faster than the numba jit'd implementation below...
         if self.model_type == "xgboost":
             import xgboost
+
             if not str(type(X)).endswith("xgboost.core.DMatrix'>"):
                 X = xgboost.DMatrix(X)
-            if tree_limit==-1:
-                tree_limit=0
+            if tree_limit == -1:
+                tree_limit = 0
             return self.trees.predict(X, ntree_limit=tree_limit, pred_contribs=True)
         elif self.model_type == "lightgbm":
             return self.trees.predict(X, num_iteration=tree_limit, pred_contrib=True)
@@ -189,7 +190,6 @@
 
         # single instance
         if len(X.shape) == 1:
-
             phi = np.zeros(X.shape[0] + 1, n_outputs)
             x_missing = np.zeros(X.shape[0], dtype=bool)
             for t in self.trees:
@@ -206,7 +206,7 @@
             x_missing = np.zeros(X.shape[1], dtype=bool)
             for i in range(X.shape[0]):
                 for t in self.trees:
-                    self.tree_shap(t, X[i,:], x_missing, phi[i,:,:])
+                    self.tree_shap(t, X[i, :], x_missing, phi[i, :, :])
             phi /= len(self.trees)
 
             if n_outputs == 1:
@@ -215,63 +215,81 @@
                 return [phi[:, :, i] for i in range(n_outputs)]
 
     def shap_interaction_values(self, X, tree_limit=-1, **kwargs):
-
         # shortcut using the C++ version of Tree SHAP in XGBoost and LightGBM
         if self.model_type == "xgboost":
             import xgboost
+
             if not str(type(X)).endswith("xgboost.core.DMatrix'>"):
                 X = xgboost.DMatrix(X)
-            if tree_limit==-1:
-                tree_limit=0
+            if tree_limit == -1:
+                tree_limit = 0
             return self.trees.predict(X, ntree_limit=tree_limit, pred_interactions=True)
         else:
             raise NotImplementedError("Interaction values not yet supported for model type: " + str(type(X)))
 
     def tree_shap(self, tree, x, x_missing, phi, condition=0, condition_feature=0):
-
         # update the bias term, which is the last index in phi
         # (note the paper has this as phi_0 instead of phi_M)
         if condition == 0:
-            phi[-1,:] += tree.values[0,:]
+            phi[-1, :] += tree.values[0, :]
 
         # start the recursive algorithm
         tree_shap_recursive(
-            tree.children_left, tree.children_right, tree.children_default, tree.features,
-            tree.thresholds, tree.values, tree.node_sample_weight,
-            x, x_missing, phi, 0, 0, self.feature_indexes, self.zero_fractions, self.one_fractions, self.pweights,
-            1, 1, -1, condition, condition_feature, 1
+            tree.children_left,
+            tree.children_right,
+            tree.children_default,
+            tree.features,
+            tree.thresholds,
+            tree.values,
+            tree.node_sample_weight,
+            x,
+            x_missing,
+            phi,
+            0,
+            0,
+            self.feature_indexes,
+            self.zero_fractions,
+            self.one_fractions,
+            self.pweights,
+            1,
+            1,
+            -1,
+            condition,
+            condition_feature,
+            1,
         )
 
 
 # extend our decision path with a fraction of one and zero extensions
-#@numba.jit(nopython=True, nogil=True)
-def extend_path(feature_indexes, zero_fractions, one_fractions, pweights,
-                unique_depth, zero_fraction, one_fraction, feature_index):
+# @numba.jit(nopython=True, nogil=True)
+def extend_path(
+    feature_indexes, zero_fractions, one_fractions, pweights, unique_depth, zero_fraction, one_fraction, feature_index
+):
     feature_indexes[unique_depth] = feature_index
     zero_fractions[unique_depth] = zero_fraction
     one_fractions[unique_depth] = one_fraction
     if unique_depth == 0:
-        pweights[unique_depth] = 1.
+        pweights[unique_depth] = 1.0
     else:
-        pweights[unique_depth] = 0.
+        pweights[unique_depth] = 0.0
 
     for i in range(unique_depth - 1, -1, -1):
-        pweights[i + 1] += one_fraction * pweights[i] * (i + 1.) / (unique_depth + 1.)
-        pweights[i] = zero_fraction * pweights[i] * (unique_depth - i) / (unique_depth + 1.)
+        pweights[i + 1] += one_fraction * pweights[i] * (i + 1.0) / (unique_depth + 1.0)
+        pweights[i] = zero_fraction * pweights[i] * (unique_depth - i) / (unique_depth + 1.0)
+
 
 # undo a previous extension of the decision path
-#@numba.jit(nopython=True, nogil=True)
-def unwind_path(feature_indexes, zero_fractions, one_fractions, pweights,
-                unique_depth, path_index):
+# @numba.jit(nopython=True, nogil=True)
+def unwind_path(feature_indexes, zero_fractions, one_fractions, pweights, unique_depth, path_index):
     one_fraction = one_fractions[path_index]
     zero_fraction = zero_fractions[path_index]
     next_one_portion = pweights[unique_depth]
 
     for i in range(unique_depth - 1, -1, -1):
-        if one_fraction != 0.:
+        if one_fraction != 0.0:
             tmp = pweights[i]
-            pweights[i] = next_one_portion * (unique_depth + 1.) / ((i + 1.) * one_fraction)
-            next_one_portion = tmp - pweights[i] * zero_fraction * (unique_depth - i) / (unique_depth + 1.)
+            pweights[i] = next_one_portion * (unique_depth + 1.0) / ((i + 1.0) * one_fraction)
+            next_one_portion = tmp - pweights[i] * zero_fraction * (unique_depth - i) / (unique_depth + 1.0)
         else:
             pweights[i] = (pweights[i] * (unique_depth + 1)) / (zero_fraction * (unique_depth - i))
 
@@ -280,9 +298,10 @@
         zero_fractions[i] = zero_fractions[i + 1]
         one_fractions[i] = one_fractions[i + 1]
 
+
 # determine what the total permutation weight would be if
 # we unwound a previous extension in the decision path
-#@numba.jit(nopython=True, nogil=True)
+# @numba.jit(nopython=True, nogil=True)
 def unwound_path_sum(feature_indexes, zero_fractions, one_fractions, pweights, unique_depth, path_index):
     one_fraction = one_fractions[path_index]
     zero_fraction = zero_fractions[path_index]
@@ -290,12 +309,12 @@
     total = 0
 
     for i in range(unique_depth - 1, -1, -1):
-        if one_fraction != 0.:
-            tmp = next_one_portion * (unique_depth + 1.) / ((i + 1.) * one_fraction)
+        if one_fraction != 0.0:
+            tmp = next_one_portion * (unique_depth + 1.0) / ((i + 1.0) * one_fraction)
             total += tmp
-            next_one_portion = pweights[i] - tmp * zero_fraction * ((unique_depth - i) / (unique_depth + 1.))
+            next_one_portion = pweights[i] - tmp * zero_fraction * ((unique_depth - i) / (unique_depth + 1.0))
         else:
-            total += (pweights[i] / zero_fraction) / ((unique_depth - i) / (unique_depth + 1.))
+            total += (pweights[i] / zero_fraction) / ((unique_depth - i) / (unique_depth + 1.0))
 
     return total
 
@@ -319,33 +338,28 @@
         if str(type(tree)).endswith("'sklearn.tree._tree.Tree'>"):
             self.children_left = tree.children_left.astype(np.int32)
             self.children_right = tree.children_right.astype(np.int32)
-<<<<<<< HEAD
-            self.children_default = self.children_left # missing values not supported in sklearn
-=======
             self.children_default = self.children_left
             if hasattr(tree, "missing_go_to_left"):
                 self.children_default = np.where(tree.missing_go_to_left, self.children_left, self.children_right)
->>>>>>> 18818dec
             self.features = tree.feature.astype(np.int32)
             self.thresholds = tree.threshold.astype(np.float64)
             if normalize:
-                self.values = (tree.value[:,0,:].T / tree.value[:,0,:].sum(1)).T
+                self.values = (tree.value[:, 0, :].T / tree.value[:, 0, :].sum(1)).T
             else:
-                self.values = tree.value[:,0,:]
-
+                self.values = tree.value[:, 0, :]
 
             self.node_sample_weight = tree.weighted_n_node_samples.astype(np.float64)
 
             # we recompute the expectations to make sure they follow the SHAP logic
             self.max_depth = compute_expectations(
-                self.children_left, self.children_right, self.node_sample_weight,
-                self.values, 0
+                self.children_left, self.children_right, self.node_sample_weight, self.values, 0
             )
 
-#@numba.jit(nopython=True)
+
+# @numba.jit(nopython=True)
 def compute_expectations(children_left, children_right, node_sample_weight, values, i, depth=0):
     if children_right[i] == -1:
-        values[i,:] = values[i,:]
+        values[i, :] = values[i, :]
         return 0
     else:
         li = children_left[i]
@@ -354,44 +368,72 @@
         depth_right = compute_expectations(children_left, children_right, node_sample_weight, values, ri, depth + 1)
         left_weight = node_sample_weight[li]
         right_weight = node_sample_weight[ri]
-        v = (left_weight * values[li,:] + right_weight * values[ri,:]) / (left_weight + right_weight)
-        values[i,:] = v
+        v = (left_weight * values[li, :] + right_weight * values[ri, :]) / (left_weight + right_weight)
+        values[i, :] = v
         return max(depth_left, depth_right) + 1
 
+
 # recursive computation of SHAP values for a decision tree
-#@numba.jit(nopython=True, nogil=True)
-def tree_shap_recursive(children_left, children_right, children_default, features, thresholds, values, node_sample_weight,
-                        x, x_missing, phi, node_index, unique_depth, parent_feature_indexes,
-                        parent_zero_fractions, parent_one_fractions, parent_pweights, parent_zero_fraction,
-                        parent_one_fraction, parent_feature_index, condition, condition_feature, condition_fraction):
-
+# @numba.jit(nopython=True, nogil=True)
+def tree_shap_recursive(
+    children_left,
+    children_right,
+    children_default,
+    features,
+    thresholds,
+    values,
+    node_sample_weight,
+    x,
+    x_missing,
+    phi,
+    node_index,
+    unique_depth,
+    parent_feature_indexes,
+    parent_zero_fractions,
+    parent_one_fractions,
+    parent_pweights,
+    parent_zero_fraction,
+    parent_one_fraction,
+    parent_feature_index,
+    condition,
+    condition_feature,
+    condition_fraction,
+):
     # stop if we have no weight coming down to us
-    if condition_fraction == 0.:
+    if condition_fraction == 0.0:
         return
 
     # extend the unique path
-    feature_indexes = parent_feature_indexes[unique_depth + 1:]
-    feature_indexes[:unique_depth + 1] = parent_feature_indexes[:unique_depth + 1]
-    zero_fractions = parent_zero_fractions[unique_depth + 1:]
-    zero_fractions[:unique_depth + 1] = parent_zero_fractions[:unique_depth + 1]
-    one_fractions = parent_one_fractions[unique_depth + 1:]
-    one_fractions[:unique_depth + 1] = parent_one_fractions[:unique_depth + 1]
-    pweights = parent_pweights[unique_depth + 1:]
-    pweights[:unique_depth + 1] = parent_pweights[:unique_depth + 1]
+    feature_indexes = parent_feature_indexes[unique_depth + 1 :]
+    feature_indexes[: unique_depth + 1] = parent_feature_indexes[: unique_depth + 1]
+    zero_fractions = parent_zero_fractions[unique_depth + 1 :]
+    zero_fractions[: unique_depth + 1] = parent_zero_fractions[: unique_depth + 1]
+    one_fractions = parent_one_fractions[unique_depth + 1 :]
+    one_fractions[: unique_depth + 1] = parent_one_fractions[: unique_depth + 1]
+    pweights = parent_pweights[unique_depth + 1 :]
+    pweights[: unique_depth + 1] = parent_pweights[: unique_depth + 1]
 
     if condition == 0 or condition_feature != parent_feature_index:
         extend_path(
-            feature_indexes, zero_fractions, one_fractions, pweights,
-            unique_depth, parent_zero_fraction, parent_one_fraction, parent_feature_index
+            feature_indexes,
+            zero_fractions,
+            one_fractions,
+            pweights,
+            unique_depth,
+            parent_zero_fraction,
+            parent_one_fraction,
+            parent_feature_index,
         )
 
     split_index = features[node_index]
 
     # leaf node
     if children_right[node_index] == -1:
-        for i in range(1, unique_depth+1):
+        for i in range(1, unique_depth + 1):
             w = unwound_path_sum(feature_indexes, zero_fractions, one_fractions, pweights, unique_depth, i)
-            phi[feature_indexes[i],:] += w * (one_fractions[i] - zero_fractions[i]) * values[node_index,:] * condition_fraction
+            phi[feature_indexes[i], :] += (
+                w * (one_fractions[i] - zero_fractions[i]) * values[node_index, :] * condition_fraction
+            )
 
     # internal node
     else:
@@ -405,17 +447,17 @@
             hot_index = cleft
         else:
             hot_index = cright
-        cold_index = (cright if hot_index == cleft else cleft)
+        cold_index = cright if hot_index == cleft else cleft
         w = node_sample_weight[node_index]
         hot_zero_fraction = node_sample_weight[hot_index] / w
         cold_zero_fraction = node_sample_weight[cold_index] / w
-        incoming_zero_fraction = 1.
-        incoming_one_fraction = 1.
+        incoming_zero_fraction = 1.0
+        incoming_one_fraction = 1.0
 
         # see if we have already split on this feature,
         # if so we undo that split so we can redo it for this node
         path_index = 0
-        while (path_index <= unique_depth):
+        while path_index <= unique_depth:
             if feature_indexes[path_index] == split_index:
                 break
             path_index += 1
@@ -430,7 +472,7 @@
         hot_condition_fraction = condition_fraction
         cold_condition_fraction = condition_fraction
         if condition > 0 and split_index == condition_feature:
-            cold_condition_fraction = 0.
+            cold_condition_fraction = 0.0
             unique_depth -= 1
         elif condition < 0 and split_index == condition_feature:
             hot_condition_fraction *= hot_zero_fraction
@@ -438,17 +480,51 @@
             unique_depth -= 1
 
         tree_shap_recursive(
-            children_left, children_right, children_default, features, thresholds, values, node_sample_weight,
-            x, x_missing, phi, hot_index, unique_depth + 1,
-            feature_indexes, zero_fractions, one_fractions, pweights,
-            hot_zero_fraction * incoming_zero_fraction, incoming_one_fraction,
-            split_index, condition, condition_feature, hot_condition_fraction
+            children_left,
+            children_right,
+            children_default,
+            features,
+            thresholds,
+            values,
+            node_sample_weight,
+            x,
+            x_missing,
+            phi,
+            hot_index,
+            unique_depth + 1,
+            feature_indexes,
+            zero_fractions,
+            one_fractions,
+            pweights,
+            hot_zero_fraction * incoming_zero_fraction,
+            incoming_one_fraction,
+            split_index,
+            condition,
+            condition_feature,
+            hot_condition_fraction,
         )
 
         tree_shap_recursive(
-            children_left, children_right, children_default, features, thresholds, values, node_sample_weight,
-            x, x_missing, phi, cold_index, unique_depth + 1,
-            feature_indexes, zero_fractions, one_fractions, pweights,
-            cold_zero_fraction * incoming_zero_fraction, 0,
-            split_index, condition, condition_feature, cold_condition_fraction
+            children_left,
+            children_right,
+            children_default,
+            features,
+            thresholds,
+            values,
+            node_sample_weight,
+            x,
+            x_missing,
+            phi,
+            cold_index,
+            unique_depth + 1,
+            feature_indexes,
+            zero_fractions,
+            one_fractions,
+            pweights,
+            cold_zero_fraction * incoming_zero_fraction,
+            0,
+            split_index,
+            condition,
+            condition_feature,
+            cold_condition_fraction,
         )
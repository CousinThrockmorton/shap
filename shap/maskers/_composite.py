--- conflicted
+++ resolved
@@ -11,7 +11,6 @@
     """
 
     def __init__(self, *maskers):
-
         self.maskers = maskers
 
         self.arg_counts = []
@@ -22,12 +21,12 @@
         for masker in self.maskers:
             all_args = masker.__call__.__code__.co_argcount
 
-            if masker.__call__.__defaults__ is not None: # in case there are no kwargs
+            if masker.__call__.__defaults__ is not None:  # in case there are no kwargs
                 kwargs = len(masker.__call__.__defaults__)
             else:
                 kwargs = 0
             num_args = all_args - kwargs - 2
-            self.arg_counts.append(num_args) # -2 is for the self and mask arg
+            self.arg_counts.append(num_args)  # -2 is for the self and mask arg
             self.total_args += num_args
 
             if not hasattr(masker, "clustering"):
@@ -48,19 +47,15 @@
         pos = 0
         for i, masker in enumerate(self.maskers):
             if callable(masker.shape):
-                shape = masker.shape(*args[pos:pos+self.arg_counts[i]])
+                shape = masker.shape(*args[pos : pos + self.arg_counts[i]])
             else:
                 shape = masker.shape
             if rows is None:
                 rows = shape[0]
             else:
-<<<<<<< HEAD
-                assert shape[1] == 0 or rows == shape[0], "All submaskers of a Composite masker must return the same number of rows!"
-=======
                 assert shape[1] == 0 or rows == shape[0], (
                     "All submaskers of a Composite masker must return the same number of rows!"
                 )
->>>>>>> 18818dec
             cols += shape[1]
             pos += self.arg_counts[i]
         return rows, cols
@@ -70,7 +65,7 @@
         out = []
         pos = 0
         for i, masker in enumerate(self.maskers):
-            out.extend(masker.mask_shapes(*args[pos:pos+self.arg_counts[i]]))
+            out.extend(masker.mask_shapes(*args[pos : pos + self.arg_counts[i]]))
         return out
 
     def data_transform(self, *args):
@@ -78,7 +73,7 @@
         arg_pos = 0
         out = []
         for i, masker in enumerate(self.maskers):
-            masker_args = args[arg_pos:arg_pos+self.arg_counts[i]]
+            masker_args = args[arg_pos : arg_pos + self.arg_counts[i]]
             if hasattr(masker, "data_transform"):
                 out.extend(masker.data_transform(*masker_args))
             else:
@@ -96,7 +91,7 @@
         shapes = []
         num_rows = None
         for i, masker in enumerate(self.maskers):
-            masker_args = args[arg_pos:arg_pos+self.arg_counts[i]]
+            masker_args = args[arg_pos : arg_pos + self.arg_counts[i]]
             if callable(masker.shape):
                 shapes.append(masker.shape(*masker_args))
             else:
@@ -108,7 +103,9 @@
                 num_rows = shapes[-1][0]
 
             if shapes[-1][0] != num_rows and shapes[-1][0] != 1 and shapes[-1][0] is not None:
-                raise InvalidMaskerError("The composite masker can only join together maskers with a compatible number of background rows!")
+                raise InvalidMaskerError(
+                    "The composite masker can only join together maskers with a compatible number of background rows!"
+                )
             arg_pos += self.arg_counts[i]
 
         # call all the submaskers and combine their outputs
@@ -116,8 +113,8 @@
         mask_pos = 0
         masked = []
         for i, masker in enumerate(self.maskers):
-            masker_args = args[arg_pos:arg_pos+self.arg_counts[i]]
-            masked_out = masker(mask[mask_pos:mask_pos+shapes[i][1]], *masker_args)
+            masker_args = args[arg_pos : arg_pos + self.arg_counts[i]]
+            masked_out = masker(mask[mask_pos : mask_pos + shapes[i][1]], *masker_args)
             if num_rows > 1 and (shapes[i][0] == 1 or shapes[i][0] is None):
                 masked_out = tuple([m[0] for _ in range(num_rows)] for m in masked_out)
             masked.extend(masked_out)
@@ -127,12 +124,13 @@
 
         return tuple(masked)
 
+
 def joint_clustering(self, *args):
     """Return a joint clustering that merges the clusterings of all the submaskers."""
     single_clustering = []
     arg_pos = 0
     for i, masker in enumerate(self.maskers):
-        masker_args = args[arg_pos:arg_pos+self.arg_counts[i]]
+        masker_args = args[arg_pos : arg_pos + self.arg_counts[i]]
         if callable(masker.clustering):
             clustering = masker.clustering(*masker_args)
         else:
@@ -141,5 +139,7 @@
         if len(single_clustering) == 0:
             single_clustering = clustering
         elif len(clustering) != 0:
-            raise NotImplementedError("Joining two non-trivial clusterings is not yet implemented in the Composite masker!")
+            raise NotImplementedError(
+                "Joining two non-trivial clusterings is not yet implemented in the Composite masker!"
+            )
     return single_clustering
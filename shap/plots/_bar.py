--- conflicted
+++ resolved
@@ -1,3 +1,6 @@
+import warnings
+from typing import TYPE_CHECKING
+
 import matplotlib.pyplot as pl
 import numpy as np
 import pandas as pd
@@ -10,11 +13,22 @@
 from ._style import get_style
 from ._utils import convert_ordering, dendrogram_coords, get_sort_order, merge_nodes, sort_inds
 
+if TYPE_CHECKING:
+    from .._explanation import OpHistoryItem
+
 
 # TODO: improve the bar chart to look better like the waterfall plot with numbers inside the bars when they fit
 # TODO: Have the Explanation object track enough data so that we can tell (and so show) how many instances are in each cohort
-def bar(shap_values, max_display=10, order=Explanation.abs, clustering=None, clustering_cutoff=0.5,
-        show_data="auto", ax=None, show=True):
+def bar(
+    shap_values,
+    max_display=10,
+    order=Explanation.abs,
+    clustering=None,
+    clustering_cutoff=0.5,
+    show_data="auto",
+    ax=None,
+    show=True,
+):
     """Create a bar plot of a set of SHAP values.
 
     Parameters
@@ -61,12 +75,7 @@
     See `bar plot examples <https://shap.readthedocs.io/en/latest/example_notebooks/api_examples/plots/bar.html>`_.
 
     """
-<<<<<<< HEAD
-    # assert str(type(shap_values)).endswith("Explanation'>"), "The shap_values parameter must be a shap.Explanation object!"
-
-=======
     style = get_style()
->>>>>>> 18818dec
     # convert Explanation objects to dictionaries
     if isinstance(shap_values, Explanation):
         cohorts = {"": shap_values}
@@ -96,10 +105,7 @@
             # collapse the Explanation arrays to be of shape (#features,)
             cohort_exps[i] = exp.abs.mean(0)
         if cohort_exps[i].shape != cohort_exps[0].shape:
-            emsg = (
-                "When passing several Explanation objects, they must all have "
-                "the same number of feature columns!"
-            )
+            emsg = "When passing several Explanation objects, they must all have the same number of feature columns!"
             raise DimensionError(emsg)
         # TODO: check other attributes for equality? like feature names perhaps? probably clustering as well.
 
@@ -118,7 +124,7 @@
                 "The clustering provided by the Explanation object does not seem to be a "
                 "partition tree, which is all shap.plots.bar supports."
             )
-    op_history = cohort_exps[0].op_history
+    op_history: list[OpHistoryItem] = cohort_exps[0].op_history
     values = np.array([cohort_exps[i].values for i in range(len(cohort_exps))])
 
     if len(values[0]) == 0:
@@ -126,31 +132,30 @@
 
     # we show the data on auto only when there are no transforms (excluding getitem calls)
     if show_data == "auto":
-        transforms = [t for t in op_history if t.get("name") != "__getitem__"]
+        transforms = [op for op in op_history if op.name != "__getitem__"]
         show_data = len(transforms) == 0
 
     # TODO: Rather than just show the "1st token", "2nd token", etc. it would be better to show the "Instance 0's 1st but", etc
     if issubclass(type(feature_names), str):
-        feature_names = [ordinal_str(i)+" "+feature_names for i in range(len(values[0]))]
+        feature_names = [ordinal_str(i) + " " + feature_names for i in range(len(values[0]))]
 
     # build our auto xlabel based on the transform history of the Explanation object
     xlabel = "SHAP value"
     for op in op_history:
-        if op["name"] == "abs":
-            xlabel = "|"+xlabel+"|"
-        elif op["name"] == "__getitem__":
-            pass # no need for slicing to effect our label, it will be used later to find the sizes of cohorts
+        if op.name == "abs":
+            xlabel = f"|{xlabel}|"
+        elif op.name == "__getitem__":
+            pass  # no need for slicing to effect our label, it will be used later to find the sizes of cohorts
         else:
-            xlabel = str(op["name"])+"("+xlabel+")"
+            xlabel = f"{op.name}({xlabel})"
 
     # find how many instances are in each cohort (if they were created from an Explanation object)
     cohort_sizes = []
     for exp in cohort_exps:
         for op in exp.op_history:
-            if op.get("collapsed_instances", False): # see if this if the first op to collapse the instances
-                cohort_sizes.append(op["prev_shape"][0])
+            if op.collapsed_instances:  # see if this if the first op to collapse the instances
+                cohort_sizes.append(op.prev_shape[0])
                 break
-
 
     # unwrap any pandas series
     if isinstance(features, pd.Series):
@@ -160,7 +165,7 @@
 
     # ensure we at least have default feature names
     if feature_names is None:
-        feature_names = np.array([labels['FEATURE'] % str(i) for i in range(len(values[0]))])
+        feature_names = np.array([labels["FEATURE"] % str(i) for i in range(len(values[0]))])
 
     # determine how many top features we will plot
     if max_display is None:
@@ -173,9 +178,10 @@
     orig_inds = [[i] for i in range(len(values[0]))]
     orig_values = values.copy()
     while True:
-        feature_order = np.argsort(np.mean([np.argsort(convert_ordering(order, Explanation(values[i]))) for i in range(values.shape[0])], 0))
+        feature_order = np.argsort(
+            np.mean([np.argsort(convert_ordering(order, Explanation(values[i]))) for i in range(values.shape[0])], 0)
+        )
         if partition_tree is not None:
-
             # compute the leaf order if we were to show (and so have the ordering respect) the whole partition tree
             clust_order = sort_inds(partition_tree, np.abs(values).mean(0))
 
@@ -185,11 +191,14 @@
 
             # if the last feature we can display is connected in a tree the next feature then we can't just cut
             # off the feature ordering, so we need to merge some tree nodes and then try again.
-            if max_display < len(feature_order) and dist[feature_order[max_display-1],feature_order[max_display-2]] <= clustering_cutoff:
-                #values, partition_tree, orig_inds = merge_nodes(values, partition_tree, orig_inds)
+            if (
+                max_display < len(feature_order)
+                and dist[feature_order[max_display - 1], feature_order[max_display - 2]] <= clustering_cutoff
+            ):
+                # values, partition_tree, orig_inds = merge_nodes(values, partition_tree, orig_inds)
                 partition_tree, ind1, ind2 = merge_nodes(np.abs(values).mean(0), partition_tree)
-                for i in range(len(values)):
-                    values[:,ind1] += values[:,ind2]
+                for _ in range(len(values)):
+                    values[:, ind1] += values[:, ind2]
                     values = np.delete(values, ind2, 1)
                     orig_inds[ind1] += orig_inds[ind2]
                     del orig_inds[ind2]
@@ -202,7 +211,7 @@
     feature_inds = feature_order[:max_display]
     y_pos = np.arange(len(feature_inds), 0, -1)
     feature_names_new = []
-    for pos,inds in enumerate(orig_inds):
+    for inds in orig_inds:
         if len(inds) == 1:
             feature_names_new.append(feature_names[inds[0]])
         else:
@@ -211,17 +220,15 @@
                 feature_names_new.append(full_print)
             else:
                 max_ind = np.argmax(np.abs(orig_values).mean(0)[inds])
-<<<<<<< HEAD
-                feature_names_new.append(feature_names[inds[max_ind]] + " + %d other features" % (len(inds)-1))
-=======
                 feature_names_new.append(f"{feature_names[inds[max_ind]]} + {len(inds) - 1} other features")
->>>>>>> 18818dec
     feature_names = feature_names_new
 
     # see how many individual (vs. grouped at the end) features we are plotting
     if num_features < len(values[0]):
-        num_cut = np.sum([len(orig_inds[feature_order[i]]) for i in range(num_features-1, len(values[0]))])
-        values[:,feature_order[num_features-1]] = np.sum([values[:,feature_order[i]] for i in range(num_features-1, len(values[0]))], 0)
+        num_cut = np.sum([len(orig_inds[feature_order[i]]) for i in range(num_features - 1, len(values[0]))])
+        values[:, feature_order[num_features - 1]] = np.sum(
+            [values[:, feature_order[i]] for i in range(num_features - 1, len(values[0]))], 0
+        )
 
     # build our y-tick labels
     yticklabels = []
@@ -242,23 +249,17 @@
         fig.set_size_inches(8, num_features * row_height * np.sqrt(len(values)) + 1.5)
 
     # if negative values are present then we draw a vertical line to mark 0, otherwise the axis does this for us...
-    negative_values_present = np.sum(values[:,feature_order[:num_features]] < 0) > 0
+    negative_values_present = np.sum(values[:, feature_order[:num_features]] < 0) > 0
     if negative_values_present:
         ax.axvline(0, 0, 1, color="#000000", linestyle="-", linewidth=1, zorder=1)
 
     # draw the bars
-    patterns = (None, '\\\\', '++', 'xx', '////', '*', 'o', 'O', '.', '-')
+    patterns = (None, "\\\\", "++", "xx", "////", "*", "o", "O", ".", "-")
     total_width = 0.7
     bar_width = total_width / len(values)
     for i in range(len(values)):
-        ypos_offset = - ((i - len(values) / 2) * bar_width + bar_width / 2)
+        ypos_offset = -((i - len(values) / 2) * bar_width + bar_width / 2)
         ax.barh(
-<<<<<<< HEAD
-            y_pos + ypos_offset, values[i,feature_inds],
-            bar_width, align='center',
-            color=[colors.blue_rgb if values[i,feature_inds[j]] <= 0 else colors.red_rgb for j in range(len(y_pos))],
-            hatch=patterns[i], edgecolor=(1,1,1,0.8), label=f"{cohort_labels[i]} [{cohort_sizes[i] if i < len(cohort_sizes) else None}]"
-=======
             y_pos + ypos_offset,
             values[i, feature_inds],
             bar_width,
@@ -270,35 +271,23 @@
             hatch=patterns[i],
             edgecolor=(1, 1, 1, 0.8),
             label=f"{cohort_labels[i]} [{cohort_sizes[i] if i < len(cohort_sizes) else None}]",
->>>>>>> 18818dec
         )
 
     # draw the yticks (the 1e-8 is so matplotlib 3.3 doesn't try and collapse the ticks)
-    ax.set_yticks(list(y_pos) + list(y_pos + 1e-8), yticklabels + [t.split('=')[-1] for t in yticklabels], fontsize=13)
+    ax.set_yticks(list(y_pos) + list(y_pos + 1e-8), yticklabels + [t.split("=")[-1] for t in yticklabels], fontsize=13)
 
     xlen = ax.get_xlim()[1] - ax.get_xlim()[0]
-    #xticks = ax.get_xticks()
+    # xticks = ax.get_xticks()
     bbox = ax.get_window_extent().transformed(ax.figure.dpi_scale_trans.inverted())
     width = bbox.width
-    bbox_to_xscale = xlen/width
+    bbox_to_xscale = xlen / width
 
     for i in range(len(values)):
-        ypos_offset = - ((i - len(values) / 2) * bar_width + bar_width / 2)
+        ypos_offset = -((i - len(values) / 2) * bar_width + bar_width / 2)
         for j in range(len(y_pos)):
             ind = feature_order[j]
-            if values[i,ind] < 0:
+            if values[i, ind] < 0:
                 ax.text(
-<<<<<<< HEAD
-                    values[i,ind] - (5/72)*bbox_to_xscale, y_pos[j] + ypos_offset, format_value(values[i,ind], '%+0.02f'),
-                    horizontalalignment='right', verticalalignment='center', color=colors.blue_rgb,
-                    fontsize=12
-                )
-            else:
-                ax.text(
-                    values[i,ind] + (5/72)*bbox_to_xscale, y_pos[j] + ypos_offset, format_value(values[i,ind], '%+0.02f'),
-                    horizontalalignment='left', verticalalignment='center', color=colors.red_rgb,
-                    fontsize=12
-=======
                     values[i, ind] - (5 / 72) * bbox_to_xscale,
                     y_pos[j] + ypos_offset,
                     format_value(values[i, ind], "%+0.02f"),
@@ -316,12 +305,11 @@
                     verticalalignment="center",
                     color=style.primary_color_positive,
                     fontsize=12,
->>>>>>> 18818dec
                 )
 
     # put horizontal lines for each feature row
     for i in range(num_features):
-        ax.axhline(i+1, color="#888888", lw=0.5, dashes=(1, 5), zorder=-1)
+        ax.axhline(i + 1, color="#888888", lw=0.5, dashes=(1, 5), zorder=-1)
 
     if features is not None:
         features = list(features)
@@ -332,19 +320,19 @@
                 if round(features[i]) == features[i]:
                     features[i] = int(features[i])
             except Exception:
-                pass # features[i] must not be a number
-
-    ax.xaxis.set_ticks_position('bottom')
-    ax.yaxis.set_ticks_position('none')
-    ax.spines['right'].set_visible(False)
-    ax.spines['top'].set_visible(False)
+                pass  # features[i] must not be a number
+
+    ax.xaxis.set_ticks_position("bottom")
+    ax.yaxis.set_ticks_position("none")
+    ax.spines["right"].set_visible(False)
+    ax.spines["top"].set_visible(False)
     if negative_values_present:
-        ax.spines['left'].set_visible(False)
-    ax.tick_params('x', labelsize=11)
+        ax.spines["left"].set_visible(False)
+    ax.tick_params("x", labelsize=11)
 
     xmin, xmax = ax.get_xlim()
     ymin, ymax = ax.get_ylim()
-    x_buffer = (xmax-xmin)*0.05
+    x_buffer = (xmax - xmin) * 0.05
 
     if negative_values_present:
         ax.set_xlim(xmin - x_buffer, xmax + x_buffer)
@@ -367,38 +355,36 @@
 
     # draw a dendrogram if we are given a partition tree
     if partition_tree is not None:
-
         # compute the dendrogram line positions based on our current feature order
         feature_pos = np.argsort(feature_order)
-        ylines,xlines = dendrogram_coords(feature_pos, partition_tree)
+        ylines, xlines = dendrogram_coords(feature_pos, partition_tree)
 
         # plot the distance cut line above which we don't show tree edges
-        xmin,xmax = ax.get_xlim()
-        xlines_min,xlines_max = np.min(xlines),np.max(xlines)
+        xmin, xmax = ax.get_xlim()
+        xlines_min, xlines_max = np.min(xlines), np.max(xlines)
         ct_line_pos = (clustering_cutoff / (xlines_max - xlines_min)) * 0.1 * (xmax - xmin) + xmax
         ax.text(
-            ct_line_pos + 0.005 * (xmax - xmin), (ymax - ymin)/2, "Clustering cutoff = " + format_value(clustering_cutoff, '%0.02f'),
-            horizontalalignment='left', verticalalignment='center', color="#999999",
-            fontsize=12, rotation=-90
+            ct_line_pos + 0.005 * (xmax - xmin),
+            (ymax - ymin) / 2,
+            "Clustering cutoff = " + format_value(clustering_cutoff, "%0.02f"),
+            horizontalalignment="left",
+            verticalalignment="center",
+            color="#999999",
+            fontsize=12,
+            rotation=-90,
         )
         line = ax.axvline(ct_line_pos, color="#dddddd", dashes=(1, 1))
         line.set_clip_on(False)
 
-        for (xline, yline) in zip(xlines, ylines):
-
+        for xline, yline in zip(xlines, ylines):
             # normalize the x values to fall between 0 and 1
-            xv = (np.array(xline) / (xlines_max - xlines_min))
+            xv = np.array(xline) / (xlines_max - xlines_min)
 
             # only draw if we are not going past distance threshold
             if np.array(xline).max() <= clustering_cutoff:
-
                 # only draw if we are not going past the bottom of the plot
                 if yline.max() < max_display:
-                    lines = ax.plot(
-                        xv * 0.1 * (xmax - xmin) + xmax,
-                        max_display - np.array(yline),
-                        color="#999999"
-                    )
+                    lines = ax.plot(xv * 0.1 * (xmax - xmin) + xmax, max_display - np.array(yline), color="#999999")
                     for line in lines:
                         line.set_clip_on(False)
 
@@ -409,9 +395,6 @@
 
 
 def bar_legacy(shap_values, features=None, feature_names=None, max_display=None, show=True):
-<<<<<<< HEAD
-
-=======
     warnings.warn(
         "The behaviour of this function will change in a future version to the new plotting API."
         "\nUse `shap.plots.bar` to opt-in to the new behaviour and silence this warning."
@@ -420,7 +403,6 @@
         DeprecationWarning,
     )
     style = get_style()
->>>>>>> 18818dec
     # unwrap pandas series
     if isinstance(features, pd.Series):
         if feature_names is None:
@@ -428,25 +410,19 @@
         features = features.values
 
     if feature_names is None:
-        feature_names = np.array([labels['FEATURE'] % str(i) for i in range(len(shap_values))])
+        feature_names = np.array([labels["FEATURE"] % str(i) for i in range(len(shap_values))])
 
     if max_display is None:
         max_display = 7
     else:
         max_display = min(len(feature_names), max_display)
 
-
     feature_order = np.argsort(-np.abs(shap_values))
 
     #
     feature_inds = feature_order[:max_display]
     y_pos = np.arange(len(feature_inds), 0, -1)
     pl.barh(
-<<<<<<< HEAD
-        y_pos, shap_values[feature_inds],
-        0.7, align='center',
-        color=[colors.red_rgb if shap_values[feature_inds[i]] > 0 else colors.blue_rgb for i in range(len(y_pos))]
-=======
         y_pos,
         shap_values[feature_inds],
         0.7,
@@ -455,7 +431,6 @@
             style.primary_color_positive if shap_values[feature_inds[i]] > 0 else style.primary_color_negative
             for i in range(len(y_pos))
         ],
->>>>>>> 18818dec
     )
     pl.yticks(y_pos, fontsize=13)
     if features is not None:
@@ -467,7 +442,7 @@
                 if round(features[i]) == features[i]:
                     features[i] = int(features[i])
             except TypeError:
-                pass # features[i] must not be a number
+                pass  # features[i] must not be a number
     yticklabels = []
     for i in feature_inds:
         if features is not None:
@@ -475,11 +450,11 @@
         else:
             yticklabels.append(feature_names[i])
     pl.gca().set_yticklabels(yticklabels)
-    pl.gca().xaxis.set_ticks_position('bottom')
-    pl.gca().yaxis.set_ticks_position('none')
-    pl.gca().spines['right'].set_visible(False)
-    pl.gca().spines['top'].set_visible(False)
-    #pl.gca().spines['left'].set_visible(False)
+    pl.gca().xaxis.set_ticks_position("bottom")
+    pl.gca().yaxis.set_ticks_position("none")
+    pl.gca().spines["right"].set_visible(False)
+    pl.gca().spines["top"].set_visible(False)
+    # pl.gca().spines['left'].set_visible(False)
 
     pl.xlabel("SHAP value (impact on model output)")
 

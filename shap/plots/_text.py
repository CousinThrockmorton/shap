--- conflicted
+++ resolved
@@ -10,6 +10,7 @@
 try:
     from IPython.display import HTML
     from IPython.display import display as ipython_display
+
     have_ipython = True
 except ImportError:
     have_ipython = False
@@ -17,7 +18,16 @@
 
 # TODO: we should support text output explanations (from models that output text not numbers), this would require the force
 # the force plot and the coloring to update based on mouseovers (or clicks to make it fixed) of the output text
-def text(shap_values, num_starting_labels=0, grouping_threshold=0.01, separator='', xmin=None, xmax=None, cmax=None, display=True):
+def text(
+    shap_values,
+    num_starting_labels=0,
+    grouping_threshold=0.01,
+    separator="",
+    xmin=None,
+    xmax=None,
+    cmax=None,
+    display=True,
+):
     """Plots an explanation of a string of text using coloring and interactive labels.
 
     The output is interactive HTML and you can click on any token to toggle the display of the
@@ -75,7 +85,7 @@
 
         return xmin, xmax, cmax
 
-    uuid = ''.join(random.choices(string.ascii_lowercase, k=20))
+    uuid = "".join(random.choices(string.ascii_lowercase, k=20))
 
     # loop when we get multi-row inputs
     if len(shap_values.shape) == 2 and (shap_values.output_names is None or isinstance(shap_values.output_names, str)):
@@ -91,7 +101,7 @@
                 xmin, xmax, cmax = values_min_max(values, v.base_values)
                 continue
 
-            xmin_i,xmax_i,cmax_i = values_min_max(values, v.base_values)
+            xmin_i, xmax_i, cmax_i = values_min_max(values, v.base_values)
             if xmin_i < xmin:
                 xmin = xmin_i
             if xmax_i > xmax:
@@ -107,8 +117,14 @@
     </div>
                 """
             out += text(
-                v, num_starting_labels=num_starting_labels, grouping_threshold=grouping_threshold,
-                separator=separator, xmin=xmin, xmax=xmax, cmax=cmax, display=False
+                v,
+                num_starting_labels=num_starting_labels,
+                grouping_threshold=grouping_threshold,
+                separator=separator,
+                xmin=xmin,
+                xmax=xmax,
+                cmax=cmax,
+                display=False,
             )
         if display:
             _ipython_display_html(out)
@@ -117,20 +133,21 @@
             return out
 
     if len(shap_values.shape) == 2 and shap_values.output_names is not None:
-
         xmin_computed = None
         xmax_computed = None
         cmax_computed = None
 
         for i in range(shap_values.shape[-1]):
-            values, clustering = unpack_shap_explanation_contents(shap_values[:,i])
-            tokens, values, group_sizes = process_shap_values(shap_values[:,i].data, values, grouping_threshold, separator, clustering)
+            values, clustering = unpack_shap_explanation_contents(shap_values[:, i])
+            tokens, values, group_sizes = process_shap_values(
+                shap_values[:, i].data, values, grouping_threshold, separator, clustering
+            )
 
             # if i == 0:
             #     xmin, xmax, cmax = values_min_max(values, shap_values[:,i].base_values)
             #     continue
 
-            xmin_i, xmax_i, cmax_i = values_min_max(values, shap_values[:,i].base_values)
+            xmin_i, xmax_i, cmax_i = values_min_max(values, shap_values[:, i].base_values)
             if xmin_computed is None or xmin_i < xmin_computed:
                 xmin_computed = xmin_i
             if xmax_computed is None or xmax_i > xmax_computed:
@@ -185,27 +202,36 @@
 <div style=\"color: rgb(120,120,120); font-size: 12px;\">outputs</div>"""
         output_values = shap_values.values.sum(0) + shap_values.base_values
         output_max = np.max(np.abs(output_values))
-        for i,name in enumerate(shap_values.output_names):
+        for i, name in enumerate(shap_values.output_names):
             scaled_value = 0.5 + 0.5 * output_values[i] / (output_max + 1e-8)
             color = colors.red_transparent_blue(scaled_value)
-            color = (color[0]*255, color[1]*255, color[2]*255, color[3])
+            color = (color[0] * 255, color[1] * 255, color[2] * 255, color[3])
             # '#dddddd' if i == 0 else '#ffffff' border-bottom: {'3px solid #000000' if i == 0 else 'none'};
             out += f"""
 <div style="display: inline; border-bottom: {"3px solid #000000" if i == 0 else "none"}; background: rgba{color}; border-radius: 3px; padding: 0px" id="_tp_{uuid}_output_{i}_name"
     onclick="_output_onclick_{uuid}({i})"
     onmouseover="_output_onmouseover_{uuid}({i}, this);">{name}</div>"""
         out += "<br><br>"
-        for i,name in enumerate(shap_values.output_names):
+        for i, name in enumerate(shap_values.output_names):
             out += f"<div id='_tp_{uuid}_output_{i}' style='display: {'block' if i == 0 else 'none'}';>"
             out += text(
-                shap_values[:, i], num_starting_labels=num_starting_labels, grouping_threshold=grouping_threshold,
-                separator=separator, xmin=xmin, xmax=xmax, cmax=cmax, display=False
+                shap_values[:, i],
+                num_starting_labels=num_starting_labels,
+                grouping_threshold=grouping_threshold,
+                separator=separator,
+                xmin=xmin,
+                xmax=xmax,
+                cmax=cmax,
+                display=False,
             )
             out += "</div>"
             out += f"<div id='_tp_{uuid}_output_{i}_zoom' style='display: none;'>"
             out += text(
-                shap_values[:, i], num_starting_labels=num_starting_labels, grouping_threshold=grouping_threshold,
-                separator=separator, display=False
+                shap_values[:, i],
+                num_starting_labels=num_starting_labels,
+                grouping_threshold=grouping_threshold,
+                separator=separator,
+                display=False,
             )
             out += "</div>"
         out += "</div>"
@@ -214,8 +240,8 @@
             return
         else:
             return out
-        #text_to_text(shap_values)
-        #return
+        # text_to_text(shap_values)
+        # return
 
     if len(shap_values.shape) == 3:
         xmin_computed = None
@@ -224,10 +250,12 @@
 
         for i in range(shap_values.shape[-1]):
             for j in range(shap_values.shape[0]):
-                values, clustering = unpack_shap_explanation_contents(shap_values[j,:,i])
-                tokens, values, group_sizes = process_shap_values(shap_values[j,:,i].data, values, grouping_threshold, separator, clustering)
-
-                xmin_i, xmax_i, cmax_i = values_min_max(values, shap_values[j,:,i].base_values)
+                values, clustering = unpack_shap_explanation_contents(shap_values[j, :, i])
+                tokens, values, group_sizes = process_shap_values(
+                    shap_values[j, :, i].data, values, grouping_threshold, separator, clustering
+                )
+
+                xmin_i, xmax_i, cmax_i = values_min_max(values, shap_values[j, :, i].base_values)
                 if xmin_computed is None or xmin_i < xmin_computed:
                     xmin_computed = xmin_i
                 if xmax_computed is None or xmax_i > xmax_computed:
@@ -251,15 +279,20 @@
 </div>
             """
             out += text(
-                v, num_starting_labels=num_starting_labels, grouping_threshold=grouping_threshold,
-                separator=separator, xmin=xmin, xmax=xmax, cmax=cmax, display=False
+                v,
+                num_starting_labels=num_starting_labels,
+                grouping_threshold=grouping_threshold,
+                separator=separator,
+                xmin=xmin,
+                xmax=xmax,
+                cmax=cmax,
+                display=False,
             )
         if display:
             _ipython_display_html(out)
             return
         else:
             return out
-
 
     # set any unset bounds
     xmin_new, xmax_new, cmax_new = values_min_max(shap_values.values, shap_values.base_values)
@@ -270,9 +303,10 @@
     if cmax is None:
         cmax = cmax_new
 
-
     values, clustering = unpack_shap_explanation_contents(shap_values)
-    tokens, values, group_sizes = process_shap_values(shap_values.data, values, grouping_threshold, separator, clustering)
+    tokens, values, group_sizes = process_shap_values(
+        shap_values.data, values, grouping_threshold, separator, clustering
+    )
 
     # build out HTML output one word one at a time
     top_inds = np.argsort(-np.abs(values))[:num_starting_labels]
@@ -281,15 +315,26 @@
     # vsum_str = str(values.sum())
     # fx_str = str(shap_values.base_values + values.sum())
 
-    #uuid = ''.join(random.choices(string.ascii_lowercase, k=20))
-    encoded_tokens = [t.replace("<", "&lt;").replace(">", "&gt;").replace(' ##', '') for t in tokens]
+    # uuid = ''.join(random.choices(string.ascii_lowercase, k=20))
+    encoded_tokens = [t.replace("<", "&lt;").replace(">", "&gt;").replace(" ##", "") for t in tokens]
     output_name = shap_values.output_names if isinstance(shap_values.output_names, str) else ""
-    out += svg_force_plot(values, shap_values.base_values, shap_values.base_values + values.sum(), encoded_tokens, uuid, xmin, xmax, output_name)
-    out += "<div align='center'><div style=\"color: rgb(120,120,120); font-size: 12px; margin-top: -15px;\">inputs</div>"
+    out += svg_force_plot(
+        values,
+        shap_values.base_values,
+        shap_values.base_values + values.sum(),
+        encoded_tokens,
+        uuid,
+        xmin,
+        xmax,
+        output_name,
+    )
+    out += (
+        "<div align='center'><div style=\"color: rgb(120,120,120); font-size: 12px; margin-top: -15px;\">inputs</div>"
+    )
     for i, token in enumerate(tokens):
         scaled_value = 0.5 + 0.5 * values[i] / (cmax + 1e-8)
         color = colors.red_transparent_blue(scaled_value)
-        color = (color[0]*255, color[1]*255, color[2]*255, color[3])
+        color = (color[0] * 255, color[1] * 255, color[2] * 255, color[3])
 
         # display the labels for the most important words
         label_display = "none"
@@ -329,18 +374,19 @@
     else:
         return out
 
-def process_shap_values(tokens, values, grouping_threshold, separator, clustering = None, return_meta_data  = False):
-
+
+def process_shap_values(tokens, values, grouping_threshold, separator, clustering=None, return_meta_data=False):
     # See if we got hierarchical input data. If we did then we need to reprocess the
     # shap_values and tokens to get the groups we want to display
     M = len(tokens)
     if len(values) != M:
-
         # make sure we were given a partition tree
         if clustering is None:
-            raise ValueError("The length of the attribution values must match the number of " + \
-                             "tokens if shap_values.clustering is None! When passing hierarchical " + \
-                             "attributions the clustering is also required.")
+            raise ValueError(
+                "The length of the attribution values must match the number of "
+                "tokens if shap_values.clustering is None! When passing hierarchical "
+                "attributions the clustering is also required."
+            )
 
         # compute the groups, lower_values, and max_values
         groups = [[i] for i in range(M)]
@@ -349,24 +395,25 @@
         max_values = np.zeros(len(values))
         max_values[:M] = np.abs(values[:M])
         for i in range(clustering.shape[0]):
-            li = int(clustering[i,0])
-            ri = int(clustering[i,1])
+            li = int(clustering[i, 0])
+            ri = int(clustering[i, 1])
             groups.append(groups[li] + groups[ri])
-            lower_values[M+i] = lower_values[li] + lower_values[ri] + values[M+i]
-            max_values[i+M] = max(abs(values[M+i]) / len(groups[M+i]), max_values[li], max_values[ri])
+            lower_values[M + i] = lower_values[li] + lower_values[ri] + values[M + i]
+            max_values[i + M] = max(abs(values[M + i]) / len(groups[M + i]), max_values[li], max_values[ri])
 
         # compute the upper_values
         upper_values = np.zeros(len(values))
+
         def lower_credit(upper_values, clustering, i, value=0):
             if i < M:
                 upper_values[i] = value
                 return
-            li = int(clustering[i-M,0])
-            ri = int(clustering[i-M,1])
+            li = int(clustering[i - M, 0])
+            ri = int(clustering[i - M, 1])
             upper_values[i] = value
             value += values[i]
-#             lower_credit(upper_values, clustering, li, value * len(groups[li]) / (len(groups[li]) + len(groups[ri])))
-#             lower_credit(upper_values, clustering, ri, value * len(groups[ri]) / (len(groups[li]) + len(groups[ri])))
+            #             lower_credit(upper_values, clustering, li, value * len(groups[li]) / (len(groups[li]) + len(groups[ri])))
+            #             lower_credit(upper_values, clustering, ri, value * len(groups[ri]) / (len(groups[li]) + len(groups[ri])))
             lower_credit(upper_values, clustering, li, value * 0.5)
             lower_credit(upper_values, clustering, ri, value * 0.5)
 
@@ -385,7 +432,6 @@
         collapsed_node_ids = []
 
         def merge_tokens(new_tokens, new_values, group_sizes, i):
-
             # return at the leaves
             if i < M and i >= 0:
                 new_tokens.append(tokens[i])
@@ -397,15 +443,18 @@
                 token_id_to_node_id_mapping[i] = i
 
             else:
-
                 # compute the dividend at internal nodes
-                li = int(clustering[i-M,0])
-                ri = int(clustering[i-M,1])
+                li = int(clustering[i - M, 0])
+                ri = int(clustering[i - M, 1])
                 dv = abs(values[i]) / len(groups[i])
 
                 # if the interaction level is too high then just treat this whole group as one token
                 if max(max_values[li], max_values[ri]) < dv * grouping_threshold:
-                    new_tokens.append(separator.join([tokens[g] for g in groups[li]]) + separator + separator.join([tokens[g] for g in groups[ri]]))
+                    new_tokens.append(
+                        separator.join([tokens[g] for g in groups[li]])
+                        + separator
+                        + separator.join([tokens[g] for g in groups[ri]])
+                    )
                     new_values.append(group_values[i])
                     group_sizes.append(len(groups[i]))
 
@@ -422,6 +471,7 @@
                 else:
                     merge_tokens(new_tokens, new_values, group_sizes, li)
                     merge_tokens(new_tokens, new_values, group_sizes, ri)
+
         merge_tokens(new_tokens, new_values, group_sizes, len(group_values) - 1)
 
         # replance the incoming parameters with the grouped versions
@@ -444,13 +494,12 @@
     else:
         return tokens, values, group_sizes
 
+
 def svg_force_plot(values, base_values, fx, tokens, uuid, xmin, xmax, output_name):
-
-
     def xpos(xval):
-        return 100 * (xval - xmin)  / (xmax - xmin + 1e-8)
-
-    s = ''
+        return 100 * (xval - xmin) / (xmax - xmin + 1e-8)
+
+    s = ""
     s += '<svg width="100%" height="80px">'
 
     ### x-axis marks ###
@@ -474,28 +523,28 @@
             s += f'<text x="{xpos(xval)}%" y="10" font-size="12px" fill="rgb(120,120,120)" dominant-baseline="bottom" text-anchor="middle">{label}</text>'
         return s
 
-
-    xcenter = round((xmax + xmin) / 2, int(round(1-np.log10(xmax - xmin + 1e-8))))
+    xcenter = round((xmax + xmin) / 2, int(round(1 - np.log10(xmax - xmin + 1e-8))))
     s += draw_tick_mark(xcenter)
     #    np.log10(xmax - xmin)
 
-    tick_interval = round((xmax - xmin) / 7, int(round(1-np.log10(xmax - xmin + 1e-8))))
-
-    #tick_interval = (xmax - xmin) / 7
+    tick_interval = round((xmax - xmin) / 7, int(round(1 - np.log10(xmax - xmin + 1e-8))))
+
+    # tick_interval = (xmax - xmin) / 7
     side_buffer = (xmax - xmin) / 14
-    for i in range(1,10):
+    for i in range(1, 10):
         pos = xcenter - i * tick_interval
         if pos < xmin + side_buffer:
             break
         s += draw_tick_mark(pos)
-    for i in range(1,10):
+    for i in range(1, 10):
         pos = xcenter + i * tick_interval
         if pos > xmax - side_buffer:
             break
         s += draw_tick_mark(pos)
     s += draw_tick_mark(base_values, label="base value", backing=True)
-    s += draw_tick_mark(fx, bold=True, label=f"f<tspan baseline-shift=\"sub\" font-size=\"8px\">{output_name}</tspan>(inputs)", backing=True)
-
+    s += draw_tick_mark(
+        fx, bold=True, label=f'f<tspan baseline-shift="sub" font-size="8px">{output_name}</tspan>(inputs)', backing=True
+    )
 
     ### Positive value marks ###
 
@@ -511,7 +560,7 @@
     pos = fx
     last_pos = pos
     inds = [i for i in np.argsort(-np.abs(values)) if values[i] > 0]
-    for i,ind in enumerate(inds):
+    for i, ind in enumerate(inds):
         v = values[ind]
         pos -= v
 
@@ -525,14 +574,14 @@
         s += f'<svg x="{xpos(pos)}%" y="40" height="20" width="{xpos(last_pos) - xpos(pos)}%">'
         s += '  <svg x="0" y="0" width="100%" height="100%">'
         s += f'    <text x="50%" y="9" font-size="12px" fill="rgb(255,255,255)" dominant-baseline="middle" text-anchor="middle">{tokens[ind].strip()}</text>'
-        s += '  </svg>'
-        s += '</svg>'
+        s += "  </svg>"
+        s += "</svg>"
 
         last_pos = pos
 
     # draw the divider padding (which covers the text near the dividers)
     pos = fx
-    for i,ind in enumerate(inds):
+    for i, ind in enumerate(inds):
         v = values[ind]
         pos -= v
 
@@ -541,16 +590,16 @@
                 s += f'<g transform="translate({2 * j - 8},0)">'
                 s += f'  <svg x="{xpos(last_pos)}%" y="40" height="18" overflow="visible" width="30">'
                 s += f'    <path d="M 0 -9 l 6 18 L 0 25" fill="none" style="stroke:rgb{red};stroke-width:2" />'
-                s += '  </svg>'
-                s += '</g>'
+                s += "  </svg>"
+                s += "</g>"
 
         if i + 1 != len(inds):
             for j in range(4):
                 s += f'<g transform="translate({2 * j - 0},0)">'
                 s += f'  <svg x="{xpos(pos)}%" y="40" height="18" overflow="visible" width="30">'
                 s += f'    <path d="M 0 -9 l 6 18 L 0 25" fill="none" style="stroke:rgb{red};stroke-width:2" />'
-                s += '  </svg>'
-                s += '</g>'
+                s += "  </svg>"
+                s += "</g>"
 
         last_pos = pos
 
@@ -562,14 +611,13 @@
     s += '<g transform="translate(-11.5,0)">'
     s += f'  <svg x="{xpos(pos)}%" y="40" height="18" overflow="visible" width="30">'
     s += '    <path d="M 10 -9 l 6 18 L 10 25 L 0 25 L 0 -9" fill="#ffffff" style="stroke:rgb(255,255,255);stroke-width:2" />'
-    s += '  </svg>'
-    s += '</g>'
-
+    s += "  </svg>"
+    s += "</g>"
 
     # draw the light red divider lines and a rect to handle mouseover events
     pos = fx
     last_pos = pos
-    for i,ind in enumerate(inds):
+    for i, ind in enumerate(inds):
         v = values[ind]
         pos -= v
 
@@ -578,24 +626,23 @@
             s += '<g transform="translate(-1.5,0)">'
             s += f'  <svg x="{xpos(last_pos)}%" y="40" height="18" overflow="visible" width="30">'
             s += f'    <path d="M 0 -9 l 6 18 L 0 25" fill="none" style="stroke:rgb{light_red};stroke-width:2" />'
-            s += '  </svg>'
-            s += '</g>'
+            s += "  </svg>"
+            s += "</g>"
 
         # mouse over rectangle
         s += f'<rect x="{xpos(pos)}%" y="40" height="20" width="{xpos(last_pos) - xpos(pos)}%"'
         s += '      onmouseover="'
-        s += f'document.getElementById(\'_tp_{uuid}_ind_{ind}\').style.textDecoration = \'underline\';'
-        s += f'document.getElementById(\'_fs_{uuid}_ind_{ind}\').style.opacity = 1;'
-        s += f'document.getElementById(\'_fb_{uuid}_ind_{ind}\').style.opacity = 1;'
+        s += f"document.getElementById('_tp_{uuid}_ind_{ind}').style.textDecoration = 'underline';"
+        s += f"document.getElementById('_fs_{uuid}_ind_{ind}').style.opacity = 1;"
+        s += f"document.getElementById('_fb_{uuid}_ind_{ind}').style.opacity = 1;"
         s += '"'
         s += '      onmouseout="'
-        s += f'document.getElementById(\'_tp_{uuid}_ind_{ind}\').style.textDecoration = \'none\';'
-        s += f'document.getElementById(\'_fs_{uuid}_ind_{ind}\').style.opacity = 0;'
-        s += f'document.getElementById(\'_fb_{uuid}_ind_{ind}\').style.opacity = 0;'
+        s += f"document.getElementById('_tp_{uuid}_ind_{ind}').style.textDecoration = 'none';"
+        s += f"document.getElementById('_fs_{uuid}_ind_{ind}').style.opacity = 0;"
+        s += f"document.getElementById('_fb_{uuid}_ind_{ind}').style.opacity = 0;"
         s += '" style="fill:rgb(0,0,0,0)" />'
 
         last_pos = pos
-
 
     ### Negative value marks ###
 
@@ -610,7 +657,7 @@
     pos = fx
     last_pos = pos
     inds = [i for i in np.argsort(-np.abs(values)) if values[i] < 0]
-    for i,ind in enumerate(inds):
+    for i, ind in enumerate(inds):
         v = values[ind]
         pos -= v
 
@@ -624,14 +671,14 @@
         s += f'<svg x="{xpos(last_pos)}%" y="40" height="20" width="{xpos(pos) - xpos(last_pos)}%">'
         s += '  <svg x="0" y="0" width="100%" height="100%">'
         s += f'    <text x="50%" y="9" font-size="12px" fill="rgb(255,255,255)" dominant-baseline="middle" text-anchor="middle">{tokens[ind].strip()}</text>'
-        s += '  </svg>'
-        s += '</svg>'
+        s += "  </svg>"
+        s += "</svg>"
 
         last_pos = pos
 
     # draw the divider padding (which covers the text near the dividers)
     pos = fx
-    for i,ind in enumerate(inds):
+    for i, ind in enumerate(inds):
         v = values[ind]
         pos -= v
 
@@ -640,16 +687,16 @@
                 s += f'<g transform="translate({-2 * j + 2},0)">'
                 s += f'  <svg x="{xpos(last_pos)}%" y="40" height="18" overflow="visible" width="30">'
                 s += f'    <path d="M 8 -9 l -6 18 L 8 25" fill="none" style="stroke:rgb{blue};stroke-width:2" />'
-                s += '  </svg>'
-                s += '</g>'
+                s += "  </svg>"
+                s += "</g>"
 
         if i + 1 != len(inds):
             for j in range(4):
                 s += f'<g transform="translate(-{2 * j + 8},0)">'
                 s += f'  <svg x="{xpos(pos)}%" y="40" height="18" overflow="visible" width="30">'
                 s += f'    <path d="M 8 -9 l -6 18 L 8 25" fill="none" style="stroke:rgb{blue};stroke-width:2" />'
-                s += '  </svg>'
-                s += '</g>'
+                s += "  </svg>"
+                s += "</g>"
 
         last_pos = pos
 
@@ -661,13 +708,13 @@
     s += '<g transform="translate(-6.0,0)">'
     s += f'  <svg x="{xpos(pos)}%" y="40" height="18" overflow="visible" width="30">'
     s += '    <path d="M 8 -9 l -6 18 L 8 25 L 20 25 L 20 -9" fill="#ffffff" style="stroke:rgb(255,255,255);stroke-width:2" />'
-    s += '  </svg>'
-    s += '</g>'
+    s += "  </svg>"
+    s += "</g>"
 
     # draw the light blue divider lines and a rect to handle mouseover events
     pos = fx
     last_pos = pos
-    for i,ind in enumerate(inds):
+    for i, ind in enumerate(inds):
         v = values[ind]
         pos -= v
 
@@ -676,30 +723,30 @@
             s += '<g transform="translate(-6.0,0)">'
             s += f'  <svg x="{xpos(pos)}%" y="40" height="18" overflow="visible" width="30">'
             s += f'    <path d="M 8 -9 l -6 18 L 8 25" fill="none" style="stroke:rgb{light_blue};stroke-width:2" />'
-            s += '  </svg>'
-            s += '</g>'
+            s += "  </svg>"
+            s += "</g>"
 
         # mouse over rectangle
         s += f'<rect x="{xpos(last_pos)}%" y="40" height="20" width="{xpos(pos) - xpos(last_pos)}%"'
         s += '      onmouseover="'
-        s += f'document.getElementById(\'_tp_{uuid}_ind_{ind}\').style.textDecoration = \'underline\';'
-        s += f'document.getElementById(\'_fs_{uuid}_ind_{ind}\').style.opacity = 1;'
-        s += f'document.getElementById(\'_fb_{uuid}_ind_{ind}\').style.opacity = 1;'
+        s += f"document.getElementById('_tp_{uuid}_ind_{ind}').style.textDecoration = 'underline';"
+        s += f"document.getElementById('_fs_{uuid}_ind_{ind}').style.opacity = 1;"
+        s += f"document.getElementById('_fb_{uuid}_ind_{ind}').style.opacity = 1;"
         s += '"'
         s += '      onmouseout="'
-        s += f'document.getElementById(\'_tp_{uuid}_ind_{ind}\').style.textDecoration = \'none\';'
-        s += f'document.getElementById(\'_fs_{uuid}_ind_{ind}\').style.opacity = 0;'
-        s += f'document.getElementById(\'_fb_{uuid}_ind_{ind}\').style.opacity = 0;'
+        s += f"document.getElementById('_tp_{uuid}_ind_{ind}').style.textDecoration = 'none';"
+        s += f"document.getElementById('_fs_{uuid}_ind_{ind}').style.opacity = 0;"
+        s += f"document.getElementById('_fb_{uuid}_ind_{ind}').style.opacity = 0;"
         s += '" style="fill:rgb(0,0,0,0)" />'
 
         last_pos = pos
 
-    s += '</svg>'
+    s += "</svg>"
 
     return s
 
 
-def text_old(shap_values, tokens, partition_tree=None, num_starting_labels=0, grouping_threshold=1, separator=''):
+def text_old(shap_values, tokens, partition_tree=None, num_starting_labels=0, grouping_threshold=1, separator=""):
     """Plots an explanation of a string of text using coloring and interactive labels.
 
     The output is interactive HTML and you can click on any token to toggle the display of the
@@ -710,20 +757,17 @@
     warnings.warn(
         "This function is not used within the shap library and will therefore be removed in an upcoming release. "
         "If you rely on this function, please open an issue: https://github.com/shap/shap/issues.",
-<<<<<<< HEAD
-        DeprecationWarning
-=======
         FutureWarning,
->>>>>>> 18818dec
     )
     M = len(tokens)
     if len(shap_values) != M:
-
         # make sure we were given a partition tree
         if partition_tree is None:
-            raise ValueError("The length of the attribution values must match the number of " + \
-                             "tokens if partition_tree is None! When passing hierarchical " + \
-                             "attributions the partition_tree is also required.")
+            raise ValueError(
+                "The length of the attribution values must match the number of "
+                "tokens if partition_tree is None! When passing hierarchical "
+                "attributions the partition_tree is also required."
+            )
 
         # compute the groups, lower_values, and max_values
         groups = [[i] for i in range(M)]
@@ -732,20 +776,21 @@
         max_values = np.zeros(len(shap_values))
         max_values[:M] = np.abs(shap_values[:M])
         for i in range(partition_tree.shape[0]):
-            li = partition_tree[i,0]
-            ri = partition_tree[i,1]
+            li = partition_tree[i, 0]
+            ri = partition_tree[i, 1]
             groups.append(groups[li] + groups[ri])
-            lower_values[M+i] = lower_values[li] + lower_values[ri] + shap_values[M+i]
-            max_values[i+M] = max(abs(shap_values[M+i]) / len(groups[M+i]), max_values[li], max_values[ri])
+            lower_values[M + i] = lower_values[li] + lower_values[ri] + shap_values[M + i]
+            max_values[i + M] = max(abs(shap_values[M + i]) / len(groups[M + i]), max_values[li], max_values[ri])
 
         # compute the upper_values
         upper_values = np.zeros(len(shap_values))
+
         def lower_credit(upper_values, partition_tree, i, value=0):
             if i < M:
                 upper_values[i] = value
                 return
-            li = partition_tree[i-M,0]
-            ri = partition_tree[i-M,1]
+            li = partition_tree[i - M, 0]
+            ri = partition_tree[i - M, 1]
             upper_values[i] = value
             value += shap_values[i]
 
@@ -761,29 +806,33 @@
         new_tokens = []
         new_shap_values = []
         group_sizes = []
+
         def merge_tokens(new_tokens, new_values, group_sizes, i):
-
             # return at the leaves
             if i < M and i >= 0:
                 new_tokens.append(tokens[i])
                 new_values.append(group_values[i])
                 group_sizes.append(1)
             else:
-
                 # compute the dividend at internal nodes
-                li = partition_tree[i-M,0]
-                ri = partition_tree[i-M,1]
+                li = partition_tree[i - M, 0]
+                ri = partition_tree[i - M, 1]
                 dv = abs(shap_values[i]) / len(groups[i])
 
                 # if the interaction level is too high then just treat this whole group as one token
                 if dv > grouping_threshold * max(max_values[li], max_values[ri]):
-                    new_tokens.append(separator.join([tokens[g] for g in groups[li]]) + separator + separator.join([tokens[g] for g in groups[ri]]))
+                    new_tokens.append(
+                        separator.join([tokens[g] for g in groups[li]])
+                        + separator
+                        + separator.join([tokens[g] for g in groups[ri]])
+                    )
                     new_values.append(group_values[i] / len(groups[i]))
                     group_sizes.append(len(groups[i]))
                 # if interaction level is not too high we recurse
                 else:
                     merge_tokens(new_tokens, new_values, group_sizes, li)
                     merge_tokens(new_tokens, new_values, group_sizes, ri)
+
         merge_tokens(new_tokens, new_shap_values, group_sizes, len(group_values) - 1)
 
         # replance the incoming parameters with the grouped versions
@@ -802,7 +851,7 @@
     for i in range(M):
         scaled_value = 0.5 + 0.5 * shap_values[i] / max(abs(maxv), abs(minv))
         color = colors.red_transparent_blue(scaled_value)
-        color = (color[0]*255, color[1]*255, color[2]*255, color[3])
+        color = (color[0] * 255, color[1] * 255, color[2] * 255, color[3])
 
         # display the labels for the most important words
         label_display = "none"
@@ -819,31 +868,39 @@
             value_label = str((shap_values[i] * group_sizes[i]).round(3)) + " / " + str(group_sizes[i])
 
         # the HTML for this token
-        out += "<div style='display: " + wrapper_display + "; text-align: center;'>" \
-             + "<div style='display: " + label_display + "; color: #999; padding-top: 0px; font-size: 12px;'>" \
-             + value_label \
-             + "</div>" \
-             + "<div " \
-             +   "style='display: inline; background: rgba" + str(color) + "; border-radius: 3px; padding: 0px'" \
-             +   "onclick=\"if (this.previousSibling.style.display == 'none') {" \
-             +       "this.previousSibling.style.display = 'block';" \
-             +       "this.parentNode.style.display = 'inline-block';" \
-             +     "} else {" \
-             +       "this.previousSibling.style.display = 'none';" \
-             +       "this.parentNode.style.display = 'inline';" \
-             +     "}" \
-             +   "\"" \
-             + ">" \
-             + tokens[i].replace("<", "&lt;").replace(">", "&gt;").replace(' ##', '') \
-             + "</div>" \
-             + "</div>"
+        out += (
+            "<div style='display: "
+            + wrapper_display
+            + "; text-align: center;'>"
+            + "<div style='display: "
+            + label_display
+            + "; color: #999; padding-top: 0px; font-size: 12px;'>"
+            + value_label
+            + "</div>"
+            + "<div "
+            + "style='display: inline; background: rgba"
+            + str(color)
+            + "; border-radius: 3px; padding: 0px'"
+            + "onclick=\"if (this.previousSibling.style.display == 'none') {"
+            + "this.previousSibling.style.display = 'block';"
+            + "this.parentNode.style.display = 'inline-block';"
+            + "} else {"
+            + "this.previousSibling.style.display = 'none';"
+            + "this.parentNode.style.display = 'inline';"
+            + "}"
+            + '"'
+            + ">"
+            + tokens[i].replace("<", "&lt;").replace(">", "&gt;").replace(" ##", "")
+            + "</div>"
+            + "</div>"
+        )
 
     return _ipython_display_html(out)
 
+
 def text_to_text(shap_values):
-
     # unique ID added to HTML elements and function to avoid collision of different instances
-    uuid = ''.join(random.choices(string.ascii_lowercase, k=20))
+    uuid = "".join(random.choices(string.ascii_lowercase, k=20))
 
     saliency_plot_markup = saliency_plot(shap_values)
     heatmap_markup = heatmap(shap_values)
@@ -871,7 +928,6 @@
     </html>
     """
 
-
     javascript = f"""
     <script>
         function selectVizType_{uuid}(selectObject) {{
@@ -896,24 +952,25 @@
 
     _ipython_display_html(javascript + html)
 
+
 def saliency_plot(shap_values):
-
-    uuid = ''.join(random.choices(string.ascii_lowercase, k=20))
+    uuid = "".join(random.choices(string.ascii_lowercase, k=20))
 
     unpacked_values, clustering = unpack_shap_explanation_contents(shap_values)
-    tokens, values, group_sizes, token_id_to_node_id_mapping, collapsed_node_ids = process_shap_values(shap_values.data, unpacked_values[:,0], 1, '', clustering, True)
-
-
-    def compress_shap_matrix(shap_matrix,group_sizes):
-        compressed_matrix = np.zeros((group_sizes.shape[0],shap_matrix.shape[1]))
+    tokens, values, group_sizes, token_id_to_node_id_mapping, collapsed_node_ids = process_shap_values(
+        shap_values.data, unpacked_values[:, 0], 1, "", clustering, True
+    )
+
+    def compress_shap_matrix(shap_matrix, group_sizes):
+        compressed_matrix = np.zeros((group_sizes.shape[0], shap_matrix.shape[1]))
         counter = 0
         for index in range(len(group_sizes)):
-            compressed_matrix[index,:] = np.sum(shap_matrix[counter:counter+group_sizes[index],:],axis=0)
-            counter+=group_sizes[index]
+            compressed_matrix[index, :] = np.sum(shap_matrix[counter : counter + group_sizes[index], :], axis=0)
+            counter += group_sizes[index]
 
         return compressed_matrix
 
-    compressed_shap_matrix = compress_shap_matrix(shap_values.values,group_sizes)
+    compressed_shap_matrix = compress_shap_matrix(shap_values.values, group_sizes)
 
     # generate background colors of saliency plot
 
@@ -923,9 +980,9 @@
         for row_index in range(compressed_shap_matrix.shape[0]):
             input_colors_row = []
             for col_index in range(compressed_shap_matrix.shape[1]):
-                scaled_value = 0.5 + 0.5 * compressed_shap_matrix[row_index,col_index] / cmax
+                scaled_value = 0.5 + 0.5 * compressed_shap_matrix[row_index, col_index] / cmax
                 color = colors.red_transparent_blue(scaled_value)
-                color = 'rgba'+str((color[0]*255, color[1]*255, color[2]*255, color[3]))
+                color = "rgba" + str((color[0] * 255, color[1] * 255, color[2] * 255, color[3]))
                 input_colors_row.append(color)
             input_colors.append(input_colors_row)
 
@@ -938,21 +995,40 @@
     out = '<table border = "1" cellpadding = "5" cellspacing = "5" style="overflow-x:scroll;display:block;">'
 
     # add top row containing input tokens
-    out += '<tr>'
-    out += '<th></th>'
+    out += "<tr>"
+    out += "<th></th>"
 
     for j in range(compressed_shap_matrix.shape[0]):
-        out += '<th>' + tokens[j].replace("<", "&lt;").replace(">", "&gt;").replace(' ##', '').replace('▁', '').replace('Ġ','') + '</th>'
-    out += '</tr>'
+        out += (
+            "<th>"
+            + tokens[j].replace("<", "&lt;").replace(">", "&gt;").replace(" ##", "").replace("▁", "").replace("Ġ", "")
+            + "</th>"
+        )
+    out += "</tr>"
 
     for row_index in range(compressed_shap_matrix.shape[1]):
-        out += '<tr>'
-        out += '<th>' + model_output[row_index].replace("<", "&lt;").replace(">", "&gt;").replace(' ##', '').replace('▁', '').replace('Ġ','') + '</th>'
+        out += "<tr>"
+        out += (
+            "<th>"
+            + model_output[row_index]
+            .replace("<", "&lt;")
+            .replace(">", "&gt;")
+            .replace(" ##", "")
+            .replace("▁", "")
+            .replace("Ġ", "")
+            + "</th>"
+        )
         for col_index in range(compressed_shap_matrix.shape[0]):
-            out += '<th style="background:' + input_colors[col_index][row_index]+ '">' + str(round(compressed_shap_matrix[col_index][row_index],3)) + '</th>'
-        out += '</tr>'
-
-    out += '</table>'
+            out += (
+                '<th style="background:'
+                + input_colors[col_index][row_index]
+                + '">'
+                + str(round(compressed_shap_matrix[col_index][row_index], 3))
+                + "</th>"
+            )
+        out += "</tr>"
+
+    out += "</table>"
 
     saliency_plot_html = f"""
         <div id="{uuid}_saliency_plot" class="{uuid}_viz_content">
@@ -968,20 +1044,19 @@
     """
     return saliency_plot_html
 
+
 def heatmap(shap_values):
-
     # constants
 
-    TREE_NODE_KEY_TOKENS = 'tokens'
-    TREE_NODE_KEY_CHILDREN = 'children'
-
-
-    uuid = ''.join(random.choices(string.ascii_lowercase, k=20))
-
-    def get_color(shap_value,cmax):
+    TREE_NODE_KEY_TOKENS = "tokens"
+    TREE_NODE_KEY_CHILDREN = "children"
+
+    uuid = "".join(random.choices(string.ascii_lowercase, k=20))
+
+    def get_color(shap_value, cmax):
         scaled_value = 0.5 + 0.5 * shap_value / cmax
         color = colors.red_transparent_blue(scaled_value)
-        color = (color[0]*255, color[1]*255, color[2]*255, color[3])
+        color = (color[0] * 255, color[1] * 255, color[2] * 255, color[3])
         return color
 
     def process_text_to_text_shap_values(shap_values):
@@ -990,20 +1065,22 @@
         unpacked_values, clustering = unpack_shap_explanation_contents(shap_values)
         max_val = 0
 
-        for index,output_token in enumerate(shap_values.output_names):
-            tokens, values, group_sizes, token_id_to_node_id_mapping, collapsed_node_ids = process_shap_values(shap_values.data, unpacked_values[:,index], 1, '', clustering, True)
+        for index, output_token in enumerate(shap_values.output_names):
+            tokens, values, group_sizes, token_id_to_node_id_mapping, collapsed_node_ids = process_shap_values(
+                shap_values.data, unpacked_values[:, index], 1, "", clustering, True
+            )
             processed_value = {
-                'tokens':tokens,
-                'values':values,
-                'group_sizes':group_sizes,
-                'token_id_to_node_id_mapping':token_id_to_node_id_mapping,
-                'collapsed_node_ids':collapsed_node_ids
+                "tokens": tokens,
+                "values": values,
+                "group_sizes": group_sizes,
+                "token_id_to_node_id_mapping": token_id_to_node_id_mapping,
+                "collapsed_node_ids": collapsed_node_ids,
             }
 
             processed_values.append(processed_value)
-            max_val = max(max_val,np.max(values))
-
-        return processed_values,max_val
+            max_val = max(max_val, np.max(values))
+
+        return processed_values, max_val
 
     # unpack input tokens and output tokens
     model_input = shap_values.data
@@ -1015,7 +1092,7 @@
     colors_dict = {}
     shap_values_dict = {}
     token_id_to_node_id_mapping = {}
-    cmax = max(abs(shap_values.values.min()), abs(shap_values.values.max()),max_val)
+    cmax = max(abs(shap_values.values.min()), abs(shap_values.values.max()), max_val)
 
     # input token -> output token color and label value mapping
 
@@ -1024,11 +1101,15 @@
         shap_values_list = {}
 
         for col_index in range(len(model_output)):
-            color_values[uuid+'_output_flat_token_'+str(col_index)] = 'rgba' + str(get_color(shap_values.values[row_index][col_index],cmax))
-            shap_values_list[uuid+'_output_flat_value_label_'+str(col_index)] = round(shap_values.values[row_index][col_index],3)
-
-        colors_dict[f'{uuid}_input_node_{row_index}_content'] = color_values
-        shap_values_dict[f'{uuid}_input_node_{row_index}_content'] = shap_values_list
+            color_values[uuid + "_output_flat_token_" + str(col_index)] = "rgba" + str(
+                get_color(shap_values.values[row_index][col_index], cmax)
+            )
+            shap_values_list[uuid + "_output_flat_value_label_" + str(col_index)] = round(
+                shap_values.values[row_index][col_index], 3
+            )
+
+        colors_dict[f"{uuid}_input_node_{row_index}_content"] = color_values
+        shap_values_dict[f"{uuid}_input_node_{row_index}_content"] = shap_values_list
 
     # output token -> input token color and label value mapping
 
@@ -1036,36 +1117,42 @@
         color_values = {}
         shap_values_list = {}
 
-        for row_index in range(processed_values[col_index]['collapsed_node_ids'].shape[0]):
-            color_values[uuid+'_input_node_'+str(processed_values[col_index]['collapsed_node_ids'][row_index])+'_content'] = 'rgba' + str(get_color(processed_values[col_index]['values'][row_index],cmax))
-            shap_label_value_str = str(round(processed_values[col_index]['values'][row_index],3))
-            if processed_values[col_index]['group_sizes'][row_index] > 1:
-                shap_label_value_str += ('/' + str(processed_values[col_index]['group_sizes'][row_index]))
-
-            shap_values_list[uuid+'_input_node_'+str(processed_values[col_index]['collapsed_node_ids'][row_index])+'_label'] = shap_label_value_str
-
-
-        colors_dict[uuid+'_output_flat_token_'+str(col_index)] = color_values
-        shap_values_dict[uuid+'_output_flat_token_'+str(col_index)] = shap_values_list
+        for row_index in range(processed_values[col_index]["collapsed_node_ids"].shape[0]):
+            color_values[
+                uuid + "_input_node_" + str(processed_values[col_index]["collapsed_node_ids"][row_index]) + "_content"
+            ] = "rgba" + str(get_color(processed_values[col_index]["values"][row_index], cmax))
+            shap_label_value_str = str(round(processed_values[col_index]["values"][row_index], 3))
+            if processed_values[col_index]["group_sizes"][row_index] > 1:
+                shap_label_value_str += "/" + str(processed_values[col_index]["group_sizes"][row_index])
+
+            shap_values_list[
+                uuid + "_input_node_" + str(processed_values[col_index]["collapsed_node_ids"][row_index]) + "_label"
+            ] = shap_label_value_str
+
+        colors_dict[uuid + "_output_flat_token_" + str(col_index)] = color_values
+        shap_values_dict[uuid + "_output_flat_token_" + str(col_index)] = shap_values_list
 
         token_id_to_node_id_mapping_dict = {}
 
-        for index,node_id in enumerate(processed_values[col_index]['token_id_to_node_id_mapping'].tolist()):
-            token_id_to_node_id_mapping_dict[f'{uuid}_input_node_{index}_content'] = f'{uuid}_input_node_{int(node_id)}_content'
-
-        token_id_to_node_id_mapping[uuid+'_output_flat_token_'+str(col_index)] = token_id_to_node_id_mapping_dict
-
+        for index, node_id in enumerate(processed_values[col_index]["token_id_to_node_id_mapping"].tolist()):
+            token_id_to_node_id_mapping_dict[f"{uuid}_input_node_{index}_content"] = (
+                f"{uuid}_input_node_{int(node_id)}_content"
+            )
+
+        token_id_to_node_id_mapping[uuid + "_output_flat_token_" + str(col_index)] = token_id_to_node_id_mapping_dict
 
     # convert python dictionary into json to be inserted into the runtime javascript environment
     colors_json = json.dumps(colors_dict)
     shap_values_json = json.dumps(shap_values_dict)
     token_id_to_node_id_mapping_json = json.dumps(token_id_to_node_id_mapping)
 
-    javascript_values = "<script> " \
-            + f"colors_{uuid} = " + colors_json + "\n" \
-            + f" shap_values_{uuid} = " + shap_values_json + "\n"\
-            + f" token_id_to_node_id_mapping_{uuid} = " + token_id_to_node_id_mapping_json + "\n"\
-            +  "</script> \n "
+    javascript_values = (
+        "<script> "
+        f"colors_{uuid} = {colors_json}\n"
+        f" shap_values_{uuid} = {shap_values_json}\n"
+        f" token_id_to_node_id_mapping_{uuid} = {token_id_to_node_id_mapping_json}\n"
+        "</script> \n "
+    )
 
     def generate_tree(shap_values):
         num_tokens = len(shap_values.data)
@@ -1084,8 +1171,8 @@
 
             new_node_content = {}
             new_node_content[TREE_NODE_KEY_CHILDREN] = {
-                first_node:token_list[first_node],
-                second_node:token_list[second_node]
+                first_node: token_list[first_node],
+                second_node: token_list[second_node],
             }
 
             token_list[str(counter)] = new_node_content
@@ -1101,54 +1188,76 @@
     # generates the input token html elements
     # each element contains the label value (initially hidden) and the token text
 
-    input_text_html = ''
-
-    def populate_input_tree(input_index,token_list_subtree,input_text_html):
+    input_text_html = ""
+
+    def populate_input_tree(input_index, token_list_subtree, input_text_html):
         content = token_list_subtree[input_index]
-        input_text_html += f'<div id="{uuid}_input_node_{input_index}_container" style="display:inline;text-align:center">'
-
-        input_text_html += f'<div id="{uuid}_input_node_{input_index}_label" style="display:none; padding-top: 0px; font-size:12px;">'
-
-        input_text_html +='</div>'
+        input_text_html += (
+            f'<div id="{uuid}_input_node_{input_index}_container" style="display:inline;text-align:center">'
+        )
+
+        input_text_html += (
+            f'<div id="{uuid}_input_node_{input_index}_label" style="display:none; padding-top: 0px; font-size:12px;">'
+        )
+
+        input_text_html += "</div>"
 
         if token_list_subtree[input_index][TREE_NODE_KEY_CHILDREN]:
             input_text_html += f'<div id="{uuid}_input_node_{input_index}_content" style="display:inline;">'
-            for child_index,child_content in token_list_subtree[input_index][TREE_NODE_KEY_CHILDREN].items():
-                input_text_html = populate_input_tree(child_index,token_list_subtree[input_index][TREE_NODE_KEY_CHILDREN],input_text_html)
-            input_text_html +='</div>'
+            for child_index, child_content in token_list_subtree[input_index][TREE_NODE_KEY_CHILDREN].items():
+                input_text_html = populate_input_tree(
+                    child_index, token_list_subtree[input_index][TREE_NODE_KEY_CHILDREN], input_text_html
+                )
+            input_text_html += "</div>"
         else:
-            input_text_html += f'<div id="{uuid}_input_node_{input_index}_content"' \
-                        + "style='display: inline; background:transparent; border-radius: 3px; padding: 0px;cursor: default;cursor: pointer;'" \
-                        + f"onmouseover=\"onMouseHoverFlat_{uuid}(this.id)\" " \
-                        + f"onmouseout=\"onMouseOutFlat_{uuid}(this.id)\" " \
-                        + f"onclick=\"onMouseClickFlat_{uuid}(this.id)\" " \
-                        + ">"
-            input_text_html += content[TREE_NODE_KEY_TOKENS].replace("<", "&lt;").replace(">", "&gt;").replace(' ##', '').replace('▁', '').replace('Ġ','')
-            input_text_html +='</div>'
-
-        input_text_html +='</div>'
+            input_text_html += (
+                f'<div id="{uuid}_input_node_{input_index}_content"'
+                "style='display: inline; background:transparent; border-radius: 3px; padding: 0px;cursor: default;cursor: pointer;'"
+                f'onmouseover="onMouseHoverFlat_{uuid}(this.id)" '
+                f'onmouseout="onMouseOutFlat_{uuid}(this.id)" '
+                f'onclick="onMouseClickFlat_{uuid}(this.id)" '
+                ">"
+            )
+            input_text_html += (
+                content[TREE_NODE_KEY_TOKENS]
+                .replace("<", "&lt;")
+                .replace(">", "&gt;")
+                .replace(" ##", "")
+                .replace("▁", "")
+                .replace("Ġ", "")
+            )
+            input_text_html += "</div>"
+
+        input_text_html += "</div>"
 
         return input_text_html
 
-    input_text_html = populate_input_tree(list(tree.keys())[0],tree,input_text_html)
+    input_text_html = populate_input_tree(list(tree.keys())[0], tree, input_text_html)
 
     # generates the output token html elements
-    output_text_html = ''
+    output_text_html = ""
 
     for i in range(len(model_output)):
-        output_text_html += "<div style='display:inline; text-align:center;'>" \
-                + f"<div id='{uuid}_output_flat_value_label_"+ str(i) +"'" \
-                + "style='display:none;color: #999; padding-top: 0px; font-size:12px;'>" \
-                + "</div>" \
-                + f"<div id='{uuid}_output_flat_token_"+ str(i) +"'" \
-                + "style='display: inline; background:transparent; border-radius: 3px; padding: 0px;cursor: default;cursor: pointer;'" \
-                + f"onmouseover=\"onMouseHoverFlat_{uuid}(this.id)\" " \
-                + f"onmouseout=\"onMouseOutFlat_{uuid}(this.id)\" " \
-                + f"onclick=\"onMouseClickFlat_{uuid}(this.id)\" " \
-                + ">" \
-                + model_output[i].replace("<", "&lt;").replace(">", "&gt;").replace(' ##', '').replace('▁', '').replace('Ġ','') \
-                + " </div>" \
-                + "</div>"
+        output_text_html += (
+            "<div style='display:inline; text-align:center;'>"
+            f"<div id='{uuid}_output_flat_value_label_{i}'"
+            "style='display:none;color: #999; padding-top: 0px; font-size:12px;'>"
+            "</div>"
+            f"<div id='{uuid}_output_flat_token_{i}'"
+            "style='display: inline; background:transparent; border-radius: 3px; padding: 0px;cursor: default;cursor: pointer;'"
+            f'onmouseover="onMouseHoverFlat_{uuid}(this.id)" '
+            f'onmouseout="onMouseOutFlat_{uuid}(this.id)" '
+            f'onclick="onMouseClickFlat_{uuid}(this.id)" '
+            ">"
+            + model_output[i]
+            .replace("<", "&lt;")
+            .replace(">", "&gt;")
+            .replace(" ##", "")
+            .replace("▁", "")
+            .replace("Ġ", "")
+            + " </div>"
+            + "</div>"
+        )
 
     heatmap_html = f"""
         <div id="{uuid}_heatmap" class="{uuid}_viz_content">
@@ -1351,9 +1460,6 @@
 def _ipython_display_html(data):
     """Check IPython is installed, then display HTML"""
     if not have_ipython:
-        msg = (
-            "IPython is required for this function but is not installed."
-            " Fix this with `pip install ipython`."
-        )
+        msg = "IPython is required for this function but is not installed. Fix this with `pip install ipython`."
         raise ImportError(msg)
     return ipython_display(HTML(data))
import matplotlib.pyplot as pl
import numpy as np

from .. import Explanation
from ..utils import OpChain
from . import colors


<<<<<<< HEAD
def convert_color(color):
    if color == "shap_red":
=======

def convert_color(color: str | np.ndarray) -> np.ndarray | Colormap | str:
    """Converts a color specification alias into its actual representation"""
    if isinstance(color, np.ndarray):
        return color
    elif isinstance(color, str) and color == "shap_red":
>>>>>>> 18818dec
        return colors.red_rgb
    elif isinstance(color, str) and color == "shap_blue":
        return colors.blue_rgb
<<<<<<< HEAD

    try:
        return pl.get_cmap(color)
    except ValueError:
        return color
=======
    else:
        try:
            return plt.get_cmap(color)
        except ValueError:
            return color
>>>>>>> 18818dec


def convert_ordering(ordering, shap_values):
    if issubclass(type(ordering), OpChain):
        ordering = ordering.apply(Explanation(shap_values))
    if issubclass(type(ordering), Explanation):
        if "argsort" in [op["name"] for op in ordering.op_history]:
            ordering = ordering.values
        else:
            ordering = ordering.argsort.flip.values
    return ordering


def get_sort_order(dist, clust_order, cluster_threshold, feature_order):
    """Returns a sorted order of the values where we respect the clustering order when dist[i,j] < cluster_threshold"""
    #feature_imp = np.abs(values)

    # if partition_tree is not None:
    #     new_tree = fill_internal_max_values(partition_tree, shap_values)
    #     clust_order = sort_inds(new_tree, np.abs(shap_values))
    clust_inds = np.argsort(clust_order)

    feature_order = feature_order.copy()#order.apply(Explanation(shap_values))
    # print("feature_order", feature_order)
    for i in range(len(feature_order)-1):
        ind1 = feature_order[i]
        next_ind = feature_order[i+1]
        next_ind_pos = i + 1
        for j in range(i+1,len(feature_order)):
            ind2 = feature_order[j]



            #if feature_imp[ind] >
            # if ind1 == 2:
            #     print(ind1, ind2, dist[ind1,ind2])
            if dist[ind1,ind2] <= cluster_threshold:

                # if ind1 == 2:
                #     print(clust_inds)
                #     print(ind1, ind2, next_ind, dist[ind1,ind2], clust_inds[ind2], clust_inds[next_ind])
                if dist[ind1,next_ind] > cluster_threshold or clust_inds[ind2] < clust_inds[next_ind]:
                    next_ind = ind2
                    next_ind_pos = j
            # print("next_ind", next_ind)
            # print("next_ind_pos", next_ind_pos)

        # insert the next_ind next
        for j in range(next_ind_pos, i+1, -1):
            #print("j", j)
            feature_order[j] = feature_order[j-1]
        feature_order[i+1] = next_ind
        #print(feature_order)



    return feature_order

def merge_nodes(values, partition_tree):
    """This merges the two clustered leaf nodes with the smallest total value."""
    M = partition_tree.shape[0] + 1

    ptind = 0
    min_val = np.inf
    for i in range(partition_tree.shape[0]):
        ind1 = int(partition_tree[i,0])
        ind2 = int(partition_tree[i,1])
        if ind1 < M and ind2 < M:
            val = np.abs(values[ind1]) + np.abs(values[ind2])
            if val < min_val:
                min_val = val
                ptind = i
                #print("ptind", ptind, min_val)

    ind1 = int(partition_tree[ptind,0])
    ind2 = int(partition_tree[ptind,1])
    if ind1 > ind2:
        tmp = ind1
        ind1 = ind2
        ind2 = tmp

    partition_tree_new = partition_tree.copy()
    for i in range(partition_tree_new.shape[0]):
        i0 = int(partition_tree_new[i,0])
        i1 = int(partition_tree_new[i,1])
        if i0 == ind2:
            partition_tree_new[i,0] = ind1
        elif i0 > ind2:
            partition_tree_new[i,0] -= 1
            if i0 == ptind + M:
                partition_tree_new[i,0] = ind1
            elif i0 > ptind + M:
                partition_tree_new[i,0] -= 1


        if i1 == ind2:
            partition_tree_new[i,1] = ind1
        elif i1 > ind2:
            partition_tree_new[i,1] -= 1
            if i1 == ptind + M:
                partition_tree_new[i,1] = ind1
            elif i1 > ptind + M:
                partition_tree_new[i,1] -= 1
    partition_tree_new = np.delete(partition_tree_new, ptind, axis=0)

    # update the counts to be correct
    fill_counts(partition_tree_new)

    return partition_tree_new, ind1, ind2

def dendrogram_coords(leaf_positions, partition_tree):
    """Returns the x and y coords of the lines of a dendrogram where the leaf order is given.

    Note that scipy can compute these coords as well, but it does not allow you to easily specify
    a specific leaf order, hence this reimplementation.
    """
    xout = []
    yout = []
    _dendrogram_coords_rec(partition_tree.shape[0]-1, leaf_positions, partition_tree, xout, yout)

    return np.array(xout), np.array(yout)
def _dendrogram_coords_rec(pos, leaf_positions, partition_tree, xout, yout):
    M = partition_tree.shape[0] + 1

    if pos < 0:
        return leaf_positions[pos + M], 0

    left = int(partition_tree[pos, 0]) - M
    right = int(partition_tree[pos, 1]) - M

    x_left, y_left = _dendrogram_coords_rec(left, leaf_positions, partition_tree, xout, yout)
    x_right, y_right = _dendrogram_coords_rec(right, leaf_positions, partition_tree, xout, yout)

    y_curr = partition_tree[pos, 2]

    xout.append([x_left, x_left, x_right, x_right])
    yout.append([y_left, y_curr, y_curr, y_right])

    return (x_left + x_right) / 2, y_curr

def fill_internal_max_values(partition_tree, leaf_values):
    """This fills the forth column of the partition tree matrix with the max leaf value in that cluster."""
    M = partition_tree.shape[0] + 1
    new_tree = partition_tree.copy()
    for i in range(new_tree.shape[0]):
        val = 0
        if new_tree[i,0] < M:
            ind = int(new_tree[i,0])
            val = max(val, np.abs(leaf_values[ind]))
        else:
            ind = int(new_tree[i,0])-M
            val = max(val, np.abs(new_tree[ind,3])) # / partition_tree[ind,2])
        if new_tree[i,1] < M:
            ind = int(new_tree[i,1])
            val = max(val, np.abs(leaf_values[ind]))
        else:
            ind = int(new_tree[i,1])-M
            val = max(val, np.abs(new_tree[ind,3])) # / partition_tree[ind,2])
        new_tree[i,3] = val
    return new_tree

def fill_counts(partition_tree):
    """This updates the"""
    M = partition_tree.shape[0] + 1
    for i in range(partition_tree.shape[0]):
        val = 0
        if partition_tree[i,0] < M:
            ind = int(partition_tree[i,0])
            val += 1
        else:
            ind = int(partition_tree[i,0])-M
            val += partition_tree[ind,3]
        if partition_tree[i,1] < M:
            ind = int(partition_tree[i,1])
            val += 1
        else:
            ind = int(partition_tree[i,1])-M
            val += partition_tree[ind,3]
        partition_tree[i,3] = val

def sort_inds(partition_tree, leaf_values, pos=None, inds=None):
    if inds is None:
        inds = []

    if pos is None:
        partition_tree = fill_internal_max_values(partition_tree, leaf_values)
        pos = partition_tree.shape[0]-1

    M = partition_tree.shape[0] + 1

    if pos < 0:
        inds.append(pos + M)
        return

    left = int(partition_tree[pos, 0]) - M
    right = int(partition_tree[pos, 1]) - M


    left_val = partition_tree[left,3] if left >= 0 else leaf_values[left + M]
    right_val = partition_tree[right,3] if right >= 0 else leaf_values[right + M]

    if left_val < right_val:
        tmp = right
        right = left
        left = tmp

    sort_inds(partition_tree, leaf_values, left, inds)
    sort_inds(partition_tree, leaf_values, right, inds)

    return inds<|MERGE_RESOLUTION|>--- conflicted
+++ resolved
@@ -1,45 +1,39 @@
-import matplotlib.pyplot as pl
+from __future__ import annotations
+
+from typing import TYPE_CHECKING, Union
+
+import matplotlib.pyplot as plt
 import numpy as np
+from typing_extensions import TypeAlias
 
 from .. import Explanation
 from ..utils import OpChain
 from . import colors
 
-
-<<<<<<< HEAD
-def convert_color(color):
-    if color == "shap_red":
-=======
+if TYPE_CHECKING:
+    from matplotlib.colors import Colormap
+
 
 def convert_color(color: str | np.ndarray) -> np.ndarray | Colormap | str:
     """Converts a color specification alias into its actual representation"""
     if isinstance(color, np.ndarray):
         return color
     elif isinstance(color, str) and color == "shap_red":
->>>>>>> 18818dec
         return colors.red_rgb
     elif isinstance(color, str) and color == "shap_blue":
         return colors.blue_rgb
-<<<<<<< HEAD
-
-    try:
-        return pl.get_cmap(color)
-    except ValueError:
-        return color
-=======
     else:
         try:
             return plt.get_cmap(color)
         except ValueError:
             return color
->>>>>>> 18818dec
 
 
 def convert_ordering(ordering, shap_values):
     if issubclass(type(ordering), OpChain):
         ordering = ordering.apply(Explanation(shap_values))
     if issubclass(type(ordering), Explanation):
-        if "argsort" in [op["name"] for op in ordering.op_history]:
+        if any(op.name == "argsort" for op in ordering.op_history):
             ordering = ordering.values
         else:
             ordering = ordering.argsort.flip.values
@@ -48,48 +42,44 @@
 
 def get_sort_order(dist, clust_order, cluster_threshold, feature_order):
     """Returns a sorted order of the values where we respect the clustering order when dist[i,j] < cluster_threshold"""
-    #feature_imp = np.abs(values)
+    # feature_imp = np.abs(values)
 
     # if partition_tree is not None:
     #     new_tree = fill_internal_max_values(partition_tree, shap_values)
     #     clust_order = sort_inds(new_tree, np.abs(shap_values))
     clust_inds = np.argsort(clust_order)
 
-    feature_order = feature_order.copy()#order.apply(Explanation(shap_values))
+    feature_order = feature_order.copy()  # order.apply(Explanation(shap_values))
     # print("feature_order", feature_order)
-    for i in range(len(feature_order)-1):
+    for i in range(len(feature_order) - 1):
         ind1 = feature_order[i]
-        next_ind = feature_order[i+1]
+        next_ind = feature_order[i + 1]
         next_ind_pos = i + 1
-        for j in range(i+1,len(feature_order)):
+        for j in range(i + 1, len(feature_order)):
             ind2 = feature_order[j]
 
-
-
-            #if feature_imp[ind] >
+            # if feature_imp[ind] >
             # if ind1 == 2:
             #     print(ind1, ind2, dist[ind1,ind2])
-            if dist[ind1,ind2] <= cluster_threshold:
-
+            if dist[ind1, ind2] <= cluster_threshold:
                 # if ind1 == 2:
                 #     print(clust_inds)
                 #     print(ind1, ind2, next_ind, dist[ind1,ind2], clust_inds[ind2], clust_inds[next_ind])
-                if dist[ind1,next_ind] > cluster_threshold or clust_inds[ind2] < clust_inds[next_ind]:
+                if dist[ind1, next_ind] > cluster_threshold or clust_inds[ind2] < clust_inds[next_ind]:
                     next_ind = ind2
                     next_ind_pos = j
             # print("next_ind", next_ind)
             # print("next_ind_pos", next_ind_pos)
 
         # insert the next_ind next
-        for j in range(next_ind_pos, i+1, -1):
-            #print("j", j)
-            feature_order[j] = feature_order[j-1]
-        feature_order[i+1] = next_ind
-        #print(feature_order)
-
-
+        for j in range(next_ind_pos, i + 1, -1):
+            # print("j", j)
+            feature_order[j] = feature_order[j - 1]
+        feature_order[i + 1] = next_ind
+        # print(feature_order)
 
     return feature_order
+
 
 def merge_nodes(values, partition_tree):
     """This merges the two clustered leaf nodes with the smallest total value."""
@@ -98,17 +88,17 @@
     ptind = 0
     min_val = np.inf
     for i in range(partition_tree.shape[0]):
-        ind1 = int(partition_tree[i,0])
-        ind2 = int(partition_tree[i,1])
+        ind1 = int(partition_tree[i, 0])
+        ind2 = int(partition_tree[i, 1])
         if ind1 < M and ind2 < M:
             val = np.abs(values[ind1]) + np.abs(values[ind2])
             if val < min_val:
                 min_val = val
                 ptind = i
-                #print("ptind", ptind, min_val)
-
-    ind1 = int(partition_tree[ptind,0])
-    ind2 = int(partition_tree[ptind,1])
+                # print("ptind", ptind, min_val)
+
+    ind1 = int(partition_tree[ptind, 0])
+    ind2 = int(partition_tree[ptind, 1])
     if ind1 > ind2:
         tmp = ind1
         ind1 = ind2
@@ -116,32 +106,32 @@
 
     partition_tree_new = partition_tree.copy()
     for i in range(partition_tree_new.shape[0]):
-        i0 = int(partition_tree_new[i,0])
-        i1 = int(partition_tree_new[i,1])
+        i0 = int(partition_tree_new[i, 0])
+        i1 = int(partition_tree_new[i, 1])
         if i0 == ind2:
-            partition_tree_new[i,0] = ind1
+            partition_tree_new[i, 0] = ind1
         elif i0 > ind2:
-            partition_tree_new[i,0] -= 1
+            partition_tree_new[i, 0] -= 1
             if i0 == ptind + M:
-                partition_tree_new[i,0] = ind1
+                partition_tree_new[i, 0] = ind1
             elif i0 > ptind + M:
-                partition_tree_new[i,0] -= 1
-
+                partition_tree_new[i, 0] -= 1
 
         if i1 == ind2:
-            partition_tree_new[i,1] = ind1
+            partition_tree_new[i, 1] = ind1
         elif i1 > ind2:
-            partition_tree_new[i,1] -= 1
+            partition_tree_new[i, 1] -= 1
             if i1 == ptind + M:
-                partition_tree_new[i,1] = ind1
+                partition_tree_new[i, 1] = ind1
             elif i1 > ptind + M:
-                partition_tree_new[i,1] -= 1
+                partition_tree_new[i, 1] -= 1
     partition_tree_new = np.delete(partition_tree_new, ptind, axis=0)
 
     # update the counts to be correct
     fill_counts(partition_tree_new)
 
     return partition_tree_new, ind1, ind2
+
 
 def dendrogram_coords(leaf_positions, partition_tree):
     """Returns the x and y coords of the lines of a dendrogram where the leaf order is given.
@@ -149,11 +139,13 @@
     Note that scipy can compute these coords as well, but it does not allow you to easily specify
     a specific leaf order, hence this reimplementation.
     """
-    xout = []
-    yout = []
-    _dendrogram_coords_rec(partition_tree.shape[0]-1, leaf_positions, partition_tree, xout, yout)
+    xout: list[list[float]] = []
+    yout: list[list[float]] = []
+    _dendrogram_coords_rec(partition_tree.shape[0] - 1, leaf_positions, partition_tree, xout, yout)
 
     return np.array(xout), np.array(yout)
+
+
 def _dendrogram_coords_rec(pos, leaf_positions, partition_tree, xout, yout):
     M = partition_tree.shape[0] + 1
 
@@ -172,6 +164,7 @@
     yout.append([y_left, y_curr, y_curr, y_right])
 
     return (x_left + x_right) / 2, y_curr
+
 
 def fill_internal_max_values(partition_tree, leaf_values):
     """This fills the forth column of the partition tree matrix with the max leaf value in that cluster."""
@@ -179,39 +172,41 @@
     new_tree = partition_tree.copy()
     for i in range(new_tree.shape[0]):
         val = 0
-        if new_tree[i,0] < M:
-            ind = int(new_tree[i,0])
+        if new_tree[i, 0] < M:
+            ind = int(new_tree[i, 0])
             val = max(val, np.abs(leaf_values[ind]))
         else:
-            ind = int(new_tree[i,0])-M
-            val = max(val, np.abs(new_tree[ind,3])) # / partition_tree[ind,2])
-        if new_tree[i,1] < M:
-            ind = int(new_tree[i,1])
+            ind = int(new_tree[i, 0]) - M
+            val = max(val, np.abs(new_tree[ind, 3]))  # / partition_tree[ind,2])
+        if new_tree[i, 1] < M:
+            ind = int(new_tree[i, 1])
             val = max(val, np.abs(leaf_values[ind]))
         else:
-            ind = int(new_tree[i,1])-M
-            val = max(val, np.abs(new_tree[ind,3])) # / partition_tree[ind,2])
-        new_tree[i,3] = val
+            ind = int(new_tree[i, 1]) - M
+            val = max(val, np.abs(new_tree[ind, 3]))  # / partition_tree[ind,2])
+        new_tree[i, 3] = val
     return new_tree
+
 
 def fill_counts(partition_tree):
     """This updates the"""
     M = partition_tree.shape[0] + 1
     for i in range(partition_tree.shape[0]):
         val = 0
-        if partition_tree[i,0] < M:
-            ind = int(partition_tree[i,0])
+        if partition_tree[i, 0] < M:
+            ind = int(partition_tree[i, 0])
             val += 1
         else:
-            ind = int(partition_tree[i,0])-M
-            val += partition_tree[ind,3]
-        if partition_tree[i,1] < M:
-            ind = int(partition_tree[i,1])
+            ind = int(partition_tree[i, 0]) - M
+            val += partition_tree[ind, 3]
+        if partition_tree[i, 1] < M:
+            ind = int(partition_tree[i, 1])
             val += 1
         else:
-            ind = int(partition_tree[i,1])-M
-            val += partition_tree[ind,3]
-        partition_tree[i,3] = val
+            ind = int(partition_tree[i, 1]) - M
+            val += partition_tree[ind, 3]
+        partition_tree[i, 3] = val
+
 
 def sort_inds(partition_tree, leaf_values, pos=None, inds=None):
     if inds is None:
@@ -219,7 +214,7 @@
 
     if pos is None:
         partition_tree = fill_internal_max_values(partition_tree, leaf_values)
-        pos = partition_tree.shape[0]-1
+        pos = partition_tree.shape[0] - 1
 
     M = partition_tree.shape[0] + 1
 
@@ -230,9 +225,8 @@
     left = int(partition_tree[pos, 0]) - M
     right = int(partition_tree[pos, 1]) - M
 
-
-    left_val = partition_tree[left,3] if left >= 0 else leaf_values[left + M]
-    right_val = partition_tree[right,3] if right >= 0 else leaf_values[right + M]
+    left_val = partition_tree[left, 3] if left >= 0 else leaf_values[left + M]
+    right_val = partition_tree[right, 3] if right >= 0 else leaf_values[right + M]
 
     if left_val < right_val:
         tmp = right
@@ -242,4 +236,41 @@
     sort_inds(partition_tree, leaf_values, left, inds)
     sort_inds(partition_tree, leaf_values, right, inds)
 
-    return inds+    return inds
+
+
+# Various ways to specify a desired axis limit in plots
+AxisLimitSpec: TypeAlias = Union[Explanation, str, float, None]
+
+
+def parse_axis_limit(ax_limit: AxisLimitSpec, ax_values: np.ndarray, *, is_shap_axis: bool) -> float | None:
+    """Handle axis limits in "percentile(float)" format or from Explanation objects.
+
+    Parameters
+    ----------
+    ax_limit : LimitSpec
+        Represents one of the lower or upper bounds of an xlim / ylim of a plot.
+        Can be in "percentile(float)" format, a float or an :class:`.Explanation` object that has been aggregated
+        into a single value, e.g. ``explanation[:, "feature_name"].percentile(20)``.
+
+    ax_values : np.ndarray
+        The values represented by the axis in question. Usually the SHAP values or the feature values. Only used if
+        ``ax_limit`` is a string of the "percentile(float)" form.
+
+    is_shap_axis : bool
+        Whether the ``ax_limit`` is describing the axis representing SHAP values, or not. Only relevant when
+        ``ax_limit`` is an :class:`.Explanation` object. It is assumed that when False, the axis is representing
+        the feature values instead of the SHAP values.
+
+    """
+    if isinstance(ax_limit, str):
+        try:
+            percentage = float(ax_limit.removeprefix("percentile(").removesuffix(")"))
+        except ValueError as e:
+            raise ValueError("Only strings of the format `percentile(x)` are supported.") from e
+        return np.nanpercentile(ax_values, percentage)
+    if isinstance(ax_limit, Explanation):
+        # Extract relevant attributes, depending on whether the axis is a SHAP-value axis or not
+        return float(ax_limit.values) if is_shap_axis else float(ax_limit.data)
+    # Else, should be float or None
+    return ax_limit
--- conflicted
+++ resolved
@@ -1,4 +1,8 @@
+from __future__ import annotations
+
+import itertools as it
 import warnings
+from typing import TYPE_CHECKING, Literal
 
 import numpy as np
 import pandas as pd
@@ -7,7 +11,11 @@
 import sklearn
 from numba import njit
 
+from ..utils._exceptions import DimensionError
 from ._show_progress import show_progress
+
+if TYPE_CHECKING:
+    from ._types import _ArrayLike
 
 
 def partition_tree(X, metric="correlation"):
@@ -30,8 +38,9 @@
 
     """
     M = len(index_mask)
-    #switch = np.random.randn(M) < 0
-    _pt_shuffle_rec(partition_tree.shape[0]-1, indexes, index_mask, partition_tree, M, 0)
+    # switch = np.random.randn(M) < 0
+    _pt_shuffle_rec(partition_tree.shape[0] - 1, indexes, index_mask, partition_tree, M, 0)
+
 
 @njit
 def _pt_shuffle_rec(i, indexes, index_mask, partition_tree, M, pos):
@@ -42,8 +51,8 @@
             return pos + 1
         else:
             return pos
-    left = int(partition_tree[i,0] - M)
-    right = int(partition_tree[i,1] - M)
+    left = int(partition_tree[i, 0] - M)
+    right = int(partition_tree[i, 1] - M)
     if np.random.randn() < 0:
         pos = _pt_shuffle_rec(left, indexes, index_mask, partition_tree, M, pos)
         pos = _pt_shuffle_rec(right, indexes, index_mask, partition_tree, M, pos)
@@ -52,29 +61,38 @@
         pos = _pt_shuffle_rec(left, indexes, index_mask, partition_tree, M, pos)
     return pos
 
+
 @njit
 def delta_minimization_order(all_masks, max_swap_size=100, num_passes=2):
     order = np.arange(len(all_masks))
     for _ in range(num_passes):
         for length in list(range(2, max_swap_size)):
-            for i in range(1, len(order)-length):
+            for i in range(1, len(order) - length):
                 if _reverse_window_score_gain(all_masks, order, i, length) > 0:
                     _reverse_window(order, i, length)
     return order
+
+
 @njit
 def _reverse_window(order, start, length):
     for i in range(length // 2):
         tmp = order[start + i]
         order[start + i] = order[start + length - i - 1]
         order[start + length - i - 1] = tmp
+
+
 @njit
 def _reverse_window_score_gain(masks, order, start, length):
-    forward_score = _mask_delta_score(masks[order[start - 1]], masks[order[start]]) + \
-                    _mask_delta_score(masks[order[start + length-1]], masks[order[start + length]])
-    reverse_score = _mask_delta_score(masks[order[start - 1]], masks[order[start + length-1]]) + \
-                    _mask_delta_score(masks[order[start]], masks[order[start + length]])
+    forward_score = _mask_delta_score(masks[order[start - 1]], masks[order[start]]) + _mask_delta_score(
+        masks[order[start + length - 1]], masks[order[start + length]]
+    )
+    reverse_score = _mask_delta_score(masks[order[start - 1]], masks[order[start + length - 1]]) + _mask_delta_score(
+        masks[order[start]], masks[order[start + length]]
+    )
 
     return forward_score - reverse_score
+
+
 @njit
 def _mask_delta_score(m1, m2):
     return (m1 ^ m2).sum()
@@ -87,8 +105,17 @@
     cluster_matrix = scipy.cluster.hierarchy.complete(D)
     return scipy.cluster.hierarchy.leaves_list(scipy.cluster.hierarchy.optimal_leaf_ordering(cluster_matrix, D))
 
-def xgboost_distances_r2(X, y, learning_rate=0.6, early_stopping_rounds=2, subsample=1, max_estimators=10000, random_state=0):
-    """Compute reducancy distances scaled from 0-1 among all the feature in X relative to the label y.
+
+def xgboost_distances_r2(
+    X,
+    y,
+    learning_rate: float = 0.6,
+    early_stopping_rounds: int | None = 2,
+    subsample: float | None = 1.0,
+    max_estimators: int | None = 10_000,
+    random_state: int | np.random.RandomState = 0,
+) -> np.ndarray:
+    """Compute redundancy distances scaled from 0-1 among all the features in X relative to the label y.
 
     Distances are measured by training univariate XGBoost models of y for all the features, and then
     predicting the output of these models using univariate XGBoost models of other features. If one
@@ -96,54 +123,78 @@
     then the second feature is redundant with the first with respect to y. A distance of 1 corresponds
     to no redundancy while a distance of 0 corresponds to perfect redundancy (measured using the
     proportion of variance explained). Note these distances are not symmetric.
+
+    Returns
+    -------
+    np.ndarray
+        A square matrix of shape (n_features, n_features) containing the pairwise
+        redundancy distances between features. Each element [i, j] represents the
+        redundancy distance from feature i to feature j with respect to y.
+
     """
     import xgboost
 
     # pick our train/text split
-    X_train,X_test,y_train,y_test = sklearn.model_selection.train_test_split(X, y, random_state=random_state)
+    X_train, X_test, y_train, y_test = sklearn.model_selection.train_test_split(X, y, random_state=random_state)
 
     # fit an XGBoost model on each of the features
-    test_preds = []
-    train_preds = []
-    for i in range(X.shape[1]):
-        model = xgboost.XGBRegressor(subsample=subsample, n_estimators=max_estimators, learning_rate=learning_rate, max_depth=1, early_stopping_rounds=early_stopping_rounds)
-        model.fit(X_train[:,i:i+1], y_train, eval_set=[(X_test[:,i:i+1], y_test)], verbose=False)
-        train_preds.append(model.predict(X_train[:,i:i+1]))
-        test_preds.append(model.predict(X_test[:,i:i+1]))
-    train_preds = np.vstack(train_preds).T
-    test_preds = np.vstack(test_preds).T
+    num_features = X.shape[1]
+    train_preds_list = []
+    test_preds_list = []
+    for i in range(num_features):
+        model = xgboost.XGBRegressor(
+            subsample=subsample,
+            n_estimators=max_estimators,
+            learning_rate=learning_rate,
+            max_depth=1,
+            early_stopping_rounds=early_stopping_rounds,
+        )
+        model.fit(X_train[:, i : i + 1], y_train, eval_set=[(X_test[:, i : i + 1], y_test)], verbose=False)
+        train_preds_list.append(model.predict(X_train[:, i : i + 1]))
+        test_preds_list.append(model.predict(X_test[:, i : i + 1]))
+    train_preds = np.vstack(train_preds_list).T
+    test_preds = np.vstack(test_preds_list).T
 
     # fit XGBoost models to predict the outputs of other XGBoost models to see how redundant features are
-    dist = np.zeros((X.shape[1], X.shape[1]))
-    for i in show_progress(range(X.shape[1]), total=X.shape[1]):
-        for j in range(X.shape[1]):
-            if i == j:
-                dist[i,j] = 0
-                continue
-
-            # skip features that have not variance in their predictions (likely because the feature is a constant)
-            preds_var = np.var(test_preds[:,i])
-            if preds_var < 1e-4:
-                warnings.warn(f"No/low signal found from feature {i} (this is typically caused by constant or near-constant features)! Cluster distances can't be computed for it (so setting all distances to 1).")
-                r2 = 0
-
-            # fit the model
-            else:
-                model = xgboost.XGBRegressor(subsample=subsample, n_estimators=max_estimators, learning_rate=learning_rate, max_depth=1, early_stopping_rounds=early_stopping_rounds)
-                model.fit(X_train[:,j:j+1], train_preds[:,i], eval_set=[(X_test[:,j:j+1], test_preds[:,i])], verbose=False)
-                r2 = max(0, 1 - np.mean((test_preds[:,i] - model.predict(X_test[:,j:j+1]))**2) / preds_var)
-            dist[i,j] = 1 - r2
+    dist = np.zeros((num_features, num_features))
+    for i, j in show_progress(
+        it.product(range(num_features), range(num_features)),
+        total=num_features * num_features,
+    ):
+        if i == j:
+            continue
+
+        # skip features that have no variance in their predictions (likely because the feature is a constant)
+        preds_var: float = np.var(test_preds[:, i])
+        if preds_var < 1e-4:
+            warnings.warn(
+                f"No/low signal found from feature {i} (this is typically caused by constant or "
+                "near-constant features)! Cluster distances can't be computed for it (so setting "
+                "all redundancy distances to 1)."
+            )
+            r2 = 0
+
+        # fit the model
+        else:
+            model = xgboost.XGBRegressor(
+                subsample=subsample,
+                n_estimators=max_estimators,
+                learning_rate=learning_rate,
+                max_depth=1,
+                early_stopping_rounds=early_stopping_rounds,
+            )
+            model.fit(
+                X_train[:, j : j + 1],
+                train_preds[:, i],
+                eval_set=[(X_test[:, j : j + 1], test_preds[:, i])],
+                verbose=False,
+            )
+            r2 = max(0, 1 - np.mean((test_preds[:, i] - model.predict(X_test[:, j : j + 1])) ** 2) / preds_var)
+        dist[i, j] = 1 - r2
 
     return dist
 
-def hclust(X, y=None, linkage="single", metric="auto", random_state=0):
-    """Fit a hierarcical clustering model for features X relative to target variable y.
-
-<<<<<<< HEAD
-    For more information on clutering methods see:
-    https://docs.scipy.org/doc/scipy/reference/generated/scipy.cluster.hierarchy.linkage.html
-
-=======
+
 def hclust(
     X: _ArrayLike,
     y: _ArrayLike | None = None,
@@ -157,12 +208,11 @@
 
     For more information on scipy distance metrics, see :external+scipy:func:`scipy.spatial.distance.pdist`.
 
->>>>>>> 18818dec
     Parameters
     ----------
-    X: np.array
+    X: 2d-array-like
         Features to cluster
-    y: np.array | None
+    y: array-like or None
         Target variable
     linkage: str
         Defines the method to calculate the distance between clusters. Must be
@@ -170,15 +220,15 @@
     metric: str
         Scipy distance metric or "xgboost_distances_r2".
 
-        * If "xgboost_distances_r2", estimate redundancy distances between
+        * If ``xgboost_distances_r2``, estimate redundancy distances between
           features X with respect to target variable y using
           :func:`shap.utils.xgboost_distances_r2`.
         * Otherwise, calculate distances between features using the given
           distance metric.
         * If ``auto`` (default), use ``xgboost_distances_r2`` if target variable
           is provided, or else ``cosine`` distance metric.
-    random_state: int
-        Numpy random state
+    random_state: int or np.random.RandomState
+        Numpy random state, defaults to 0.
 
     Returns
     -------
@@ -187,7 +237,15 @@
 
     """
     if isinstance(X, pd.DataFrame):
-        X = X.values
+        X_arr = X.values
+    else:
+        X_arr = np.array(X)
+    if len(X_arr.shape) != 2:
+        raise DimensionError("X needs to be a 2-dimensional array-like object")
+
+    known_linkages = ("single", "complete", "average")
+    if linkage not in known_linkages:
+        raise ValueError(f"Unknown linkage type: {linkage}")
 
     if metric == "auto":
         if y is not None:
@@ -197,35 +255,29 @@
 
     # build the distance matrix
     if metric == "xgboost_distances_r2":
-        dist_full = xgboost_distances_r2(X, y, random_state=random_state)
+        dist_full: np.ndarray = xgboost_distances_r2(X_arr, y, random_state=random_state)
 
         # build a condensed upper triangular version by taking the max distance from either direction
-        dist = []
-        for i in range(dist_full.shape[0]):
-            for j in range(i+1, dist_full.shape[1]):
-                if i != j:
-                    if linkage == "single":
-                        dist.append(min(dist_full[i,j], dist_full[j,i]))
-                    elif linkage == "complete":
-                        dist.append(max(dist_full[i,j], dist_full[j,i]))
-                    elif linkage == "average":
-                        dist.append((dist_full[i,j] + dist_full[j,i]) / 2)
-                    else:
-                        raise Exception("Unsupported linkage type!")
-        dist = np.array(dist)
+        dist_list: list[float] = []
+        for i, j in it.combinations(range(len(dist_full)), 2):
+            if linkage == "single":
+                dist_list.append(min(dist_full[i, j], dist_full[j, i]))
+            elif linkage == "complete":
+                dist_list.append(max(dist_full[i, j], dist_full[j, i]))
+            elif linkage == "average":
+                dist_list.append((dist_full[i, j] + dist_full[j, i]) / 2)
+        dist = np.array(dist_list)
 
     else:
         if y is not None:
-            warnings.warn("Ignoring the y argument passed to shap.utils.hclust since the given clustering metric is not based on label fitting!")
-        if isinstance(X, pd.DataFrame):
-            bg_no_nan = X.values.copy()
-        else:
-            bg_no_nan = X.copy()
+            warnings.warn(
+                "Ignoring the y argument passed to shap.utils.hclust since the given clustering metric is "
+                "not based on label fitting!"
+            )
+        bg_no_nan: np.ndarray = X_arr.copy()
         for i in range(bg_no_nan.shape[1]):
-            np.nan_to_num(bg_no_nan[:,i], nan=np.nanmean(bg_no_nan[:,i]), copy=False)
-        dist = scipy.spatial.distance.pdist(bg_no_nan.T + np.random.randn(*bg_no_nan.T.shape)*1e-8, metric=metric)
-    # else:
-    #     raise Exception("Unknown metric: " + str(metric))
+            np.nan_to_num(bg_no_nan[:, i], nan=np.nanmean(bg_no_nan[:, i]), copy=False)
+        dist = scipy.spatial.distance.pdist(bg_no_nan.T + np.random.randn(*bg_no_nan.T.shape) * 1e-8, metric=metric)
 
     # build linkage
     if linkage == "single":
@@ -233,6 +285,4 @@
     elif linkage == "complete":
         return scipy.cluster.hierarchy.complete(dist)
     elif linkage == "average":
-        return scipy.cluster.hierarchy.average(dist)
-    else:
-        raise Exception("Unknown linkage: " + str(linkage))+        return scipy.cluster.hierarchy.average(dist)
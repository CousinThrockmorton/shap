import copy
<<<<<<< HEAD
import warnings
=======
from typing import Any
>>>>>>> 18818dec

import numpy as np
import scipy.sparse
from numba import njit

from .. import links


class MaskedModel:
    """This is a utility class that combines a model, a masker object, and a current input.

    The combination of a model, a masker object, and a current input produces a binary set
    function that can be called to mask out any set of inputs. This class attempts to be smart
    about only evaluating the model for background samples when the inputs changed (note this
    requires the masker object to have a .invariants method).
    """

    delta_mask_noop_value = 2147483647 # used to encode a noop for delta masking

    def __init__(self, model, masker, link, linearize_link, *args):
        self.model = model
        self.masker = masker
        self.link = link
        self.linearize_link = linearize_link
        self.args = args

        # if the masker supports it, save what positions vary from the background
        if callable(getattr(self.masker, "invariants", None)):
            self._variants = ~self.masker.invariants(*args)
            self._variants_column_sums = self._variants.sum(0)
            self._variants_row_inds = [
                self._variants[:,i] for i in range(self._variants.shape[1])
            ]
        else:
            self._variants = None

        # compute the length of the mask (and hence our length)
        if hasattr(self.masker, "shape"):
            if callable(self.masker.shape):
                mshape = self.masker.shape(*self.args)
                self._masker_rows = mshape[0]
                self._masker_cols = mshape[1]
            else:
                mshape = self.masker.shape
                self._masker_rows = mshape[0]
                self._masker_cols = mshape[1]
        else:
            self._masker_rows = None# # just assuming...
            self._masker_cols = sum(np.prod(a.shape) for a in self.args)

        self._linearizing_weights = None

    def __call__(self, masks, zero_index=None, batch_size=None):

        # if we are passed a 1D array of indexes then we are delta masking and have a special implementation
        if len(masks.shape) == 1:
            if getattr(self.masker, "supports_delta_masking", False):
                return self._delta_masking_call(masks, zero_index=zero_index, batch_size=batch_size)

            # we need to convert from delta masking to a full masking call because we were given a delta masking
            # input but the masker does not support delta masking
            else:
                full_masks = np.zeros((int(np.sum(masks >= 0)), self._masker_cols), dtype=bool)
                _convert_delta_mask_to_full(masks, full_masks)
                return self._full_masking_call(full_masks, zero_index=zero_index, batch_size=batch_size)

        else:
            return self._full_masking_call(masks, batch_size=batch_size)

    def _full_masking_call(self, masks, zero_index=None, batch_size=None):

        if batch_size is None:
            batch_size = len(masks)
        do_delta_masking = getattr(self.masker, "reset_delta_masking", None) is not None
        num_varying_rows = np.zeros(len(masks), dtype=int)
        batch_positions = np.zeros(len(masks)+1, dtype=int)
        varying_rows = []
        if self._variants is not None:
            delta_tmp = self._variants.copy().astype(int)
        all_outputs = []
        for batch_ind in range(0, len(masks), batch_size):
            mask_batch = masks[batch_ind:batch_ind + batch_size]
            all_masked_inputs = []
            num_mask_samples = np.zeros(len(mask_batch), dtype=int)
            last_mask = np.zeros(mask_batch.shape[1], dtype=bool)
            for i, mask in enumerate(mask_batch):

                # mask the inputs
                delta_mask = mask ^ last_mask
                if do_delta_masking and delta_mask.sum() == 1:
                    delta_ind = np.nonzero(delta_mask)[0][0]
                    masked_inputs = self.masker(delta_ind, *self.args).copy()
                else:
                    masked_inputs = self.masker(mask, *self.args)

                # get a copy that won't get overwritten by the next iteration
                if not getattr(self.masker, "immutable_outputs", False):
                    masked_inputs = copy.deepcopy(masked_inputs)

                # wrap the masked inputs if they are not already in a tuple
                if not isinstance(masked_inputs, tuple):
                    masked_inputs = (masked_inputs,)

                # masked_inputs = self.masker(mask, *self.args)
                num_mask_samples[i] = len(masked_inputs[0])

                # see which rows have been updated, so we can only evaluate the model on the rows we need to
                if i == 0 or self._variants is None:
                    varying_rows.append(np.ones(num_mask_samples[i], dtype=bool))
                    num_varying_rows[batch_ind + i] = num_mask_samples[i]
                else:
                    # a = np.any(self._variants & delta_mask, axis=1)
                    # a = np.any(self._variants & delta_mask, axis=1)
                    # a = np.any(self._variants & delta_mask, axis=1)
                    # (self._variants & delta_mask).sum(1) > 0

                    np.bitwise_and(self._variants, delta_mask, out=delta_tmp)
                    varying_rows.append(np.any(delta_tmp, axis=1))#np.any(self._variants & delta_mask, axis=1))
                    num_varying_rows[batch_ind + i] = varying_rows[-1].sum()
                    # for i in range(20):
                    #     varying_rows[-1].sum()
                last_mask[:] = mask

                batch_positions[batch_ind + i + 1] = batch_positions[batch_ind + i] + num_varying_rows[batch_ind + i]

                # subset the masked input to only the rows that vary
                if num_varying_rows[batch_ind + i] != num_mask_samples[i]:
                    if len(self.args) == 1:
                        # _ = masked_inputs[varying_rows[-1]]
                        # _ = masked_inputs[varying_rows[-1]]
                        # _ = masked_inputs[varying_rows[-1]]
                        masked_inputs_subset = masked_inputs[0][varying_rows[-1]]
                    else:
                        masked_inputs_subset = [v[varying_rows[-1]] for v in zip(*masked_inputs[0])]
                    masked_inputs = (masked_inputs_subset,) + masked_inputs[1:]

                # define no. of list based on output of masked_inputs
                if len(all_masked_inputs) != len(masked_inputs):
                    all_masked_inputs = [[] for m in range(len(masked_inputs))]

                for i, v in enumerate(masked_inputs):
                    all_masked_inputs[i].append(v)

            joined_masked_inputs = tuple([np.concatenate(v) for v in all_masked_inputs])
            outputs = self.model(*joined_masked_inputs)
            _assert_output_input_match(joined_masked_inputs, outputs)
            all_outputs.append(outputs)
        outputs = np.concatenate(all_outputs)

        if self.linearize_link and self.link != links.identity and self._linearizing_weights is None:
            self.background_outputs = outputs[batch_positions[zero_index]:batch_positions[zero_index+1]]
            self._linearizing_weights = link_reweighting(self.background_outputs, self.link)

        averaged_outs = np.zeros((len(batch_positions)-1,) + outputs.shape[1:])
        max_outs = self._masker_rows if self._masker_rows is not None else max(len(r) for r in varying_rows)
        last_outs = np.zeros((max_outs,) + outputs.shape[1:])
        varying_rows = np.array(varying_rows)

        _build_fixed_output(averaged_outs, last_outs, outputs, batch_positions, varying_rows, num_varying_rows, self.link, self._linearizing_weights)

        return averaged_outs

        # return self._build_output(outputs, batch_positions, varying_rows)

    # def _build_varying_delta_mask_rows(self, masks):
    #     """ This builds the _varying_delta_mask_rows property which is a list of rows that
    #     could change for each delta set.
    #     """

    #     self._varying_delta_mask_rows = []
    #     i = -1
    #     masks_pos = 0
    #     while masks_pos < len(masks):
    #         i += 1

    #         delta_index = masks[masks_pos]
    #         masks_pos += 1

    #         # update the masked inputs
    #         varying_rows_set = []
    #         while delta_index < 0: # negative values mean keep going
    #             original_index = -delta_index + 1
    #             varying_rows_set.append(self._variants_row_inds[original_index])
    #             delta_index = masks[masks_pos]
    #             masks_pos += 1
    #         self._varying_delta_mask_rows.append(np.unique(np.concatenate(varying_rows_set)))


    def _delta_masking_call(self, masks, zero_index=None, batch_size=None):
        # TODO: we need to do batching here

        assert getattr(self.masker, "supports_delta_masking", None) is not None, "Masker must support delta masking!"

        masked_inputs, varying_rows = self.masker(masks, *self.args)
        num_varying_rows = varying_rows.sum(1)

        subset_masked_inputs = [arg[varying_rows.reshape(-1)] for arg in masked_inputs]

        batch_positions = np.zeros(len(varying_rows)+1, dtype=int)
        for i in range(len(varying_rows)):
            batch_positions[i+1] = batch_positions[i] + num_varying_rows[i]

        # joined_masked_inputs = self._stack_inputs(all_masked_inputs)
        outputs = self.model(*subset_masked_inputs)
        _assert_output_input_match(subset_masked_inputs, outputs)

        if self.linearize_link and self.link != links.identity and self._linearizing_weights is None:
            self.background_outputs = outputs[batch_positions[zero_index]:batch_positions[zero_index+1]]
            self._linearizing_weights = link_reweighting(self.background_outputs, self.link)

        averaged_outs = np.zeros((varying_rows.shape[0],) + outputs.shape[1:])
        last_outs = np.zeros((varying_rows.shape[1],) + outputs.shape[1:])
        #print("link", self.link)
        _build_fixed_output(averaged_outs, last_outs, outputs, batch_positions, varying_rows, num_varying_rows, self.link, self._linearizing_weights)

        return averaged_outs

    @property
    def mask_shapes(self):
        if hasattr(self.masker, "mask_shapes") and callable(self.masker.mask_shapes):
            return self.masker.mask_shapes(*self.args)
        else:
            return [a.shape for a in self.args] # TODO: this will need to get more flexible

    def __len__(self):
        """How many binary inputs there are to toggle.

        By default we just match what the masker tells us. But if the masker doesn't help us
        out by giving a length then we assume is the number of data inputs.
        """
        return self._masker_cols

    def varying_inputs(self):
        if self._variants is None:
            return np.arange(self._masker_cols)
        else:
            return np.where(np.any(self._variants, axis=0))[0]

    def main_effects(self, inds=None, batch_size=None):
        """Compute the main effects for this model."""
        # if no indexes are given then we assume all indexes could be non-zero
        if inds is None:
            inds = np.arange(len(self))

        # mask each potentially nonzero input in isolation
        masks = np.zeros(2*len(inds), dtype=int)
        masks[0] = MaskedModel.delta_mask_noop_value
        last_ind = -1
        for i in range(len(inds)):
            if i > 0:
                masks[2*i] = -last_ind - 1 # turn off the last input
            masks[2*i+1] = inds[i] # turn on this input
            last_ind = inds[i]

        # compute the main effects for the given indexes
        outputs = self(masks, batch_size=batch_size)
        main_effects = outputs[1:] - outputs[0]

        # expand the vector to the full input size
        expanded_main_effects = np.zeros((len(self),) + outputs.shape[1:])
        for i,ind in enumerate(inds):
            expanded_main_effects[ind] = main_effects[i]

        return expanded_main_effects

def _assert_output_input_match(inputs, outputs):
<<<<<<< HEAD
    assert len(outputs) == len(inputs[0]), \
        f"The model produced {len(outputs)} output rows when given {len(inputs[0])} input rows! Check the implementation of the model you provided for errors."
=======
    assert len(outputs) == len(inputs[0]), (
        f"The model produced {len(outputs)} output rows when given {len(inputs[0])} input rows! Check the implementation of the model you provided for errors."
    )

>>>>>>> 18818dec

def _convert_delta_mask_to_full(masks, full_masks):
    """This converts a delta masking array to a full bool masking array."""
    i = -1
    masks_pos = 0
    while masks_pos < len(masks):
        i += 1

        if i > 0:
            full_masks[i] = full_masks[i-1]

        while masks[masks_pos] < 0:
            full_masks[i,-masks[masks_pos]-1] = ~full_masks[i,-masks[masks_pos]-1] # -value - 1 is the original index that needs flipped
            masks_pos += 1

        if masks[masks_pos] != MaskedModel.delta_mask_noop_value:
            full_masks[i,masks[masks_pos]] = ~full_masks[i,masks[masks_pos]]
        masks_pos += 1

<<<<<<< HEAD
#@njit # TODO: figure out how to jit this function, or most of it
def _build_delta_masked_inputs(masks, batch_positions, num_mask_samples, num_varying_rows, delta_indexes,
                               varying_rows, args, masker, variants, variants_column_sums):
    warnings.warn(
        "This function is not used within the shap library and will therefore be removed in an upcoming release. "
        "If you rely on this function, please open an issue: https://github.com/shap/shap/issues.",
        DeprecationWarning
    )
    all_masked_inputs = [[] for a in args]
    dpos = 0
    i = -1
    masks_pos = 0
    while masks_pos < len(masks):
        i += 1

        dpos = 0
        delta_indexes[0] = masks[masks_pos]

        # update the masked inputs
        while delta_indexes[dpos] < 0: # negative values mean keep going
            delta_indexes[dpos] = -delta_indexes[dpos] - 1 # -value + 1 is the original index that needs flipped
            masker(delta_indexes[dpos], *args)
            dpos += 1
            delta_indexes[dpos] = masks[masks_pos + dpos]
        masked_inputs = masker(delta_indexes[dpos], *args).copy()

        masks_pos += dpos + 1

        num_mask_samples[i] = len(masked_inputs)
        #print(i, dpos, delta_indexes[dpos])
        # see which rows have been updated, so we can only evaluate the model on the rows we need to
        if i == 0:
            varying_rows[i,:] = True
            #varying_rows.append(np.arange(num_mask_samples[i]))
            num_varying_rows[i] = num_mask_samples[i]

        else:
            # only one column was changed
            if dpos == 0:

                varying_rows[i,:] = variants[:,delta_indexes[dpos]]
                #varying_rows.append(_variants_row_inds[delta_indexes[dpos]])
                num_varying_rows[i] = variants_column_sums[delta_indexes[dpos]]


            # more than one column was changed
            else:
                varying_rows[i,:] = np.any(variants[:,delta_indexes[:dpos+1]], axis=1)
                #varying_rows.append(np.any(variants[:,delta_indexes[:dpos+1]], axis=1))
                num_varying_rows[i] = varying_rows[i,:].sum()

        batch_positions[i+1] = batch_positions[i] + num_varying_rows[i]

        # subset the masked input to only the rows that vary
        if num_varying_rows[i] != num_mask_samples[i]:
            if len(args) == 1:
                masked_inputs = masked_inputs[varying_rows[i,:]]
            else:
                masked_inputs = [v[varying_rows[i,:]] for v in zip(*masked_inputs)]

        # wrap the masked inputs if they are not already in a tuple
        if len(args) == 1:
            masked_inputs = (masked_inputs,)

        for j in range(len(masked_inputs)):
            all_masked_inputs[j].append(masked_inputs[j])

    return all_masked_inputs, i + 1 # i + 1 is the number of output rows after averaging
=======
>>>>>>> 18818dec

def _upcast_array(arr: np.ndarray) -> np.ndarray:
    """Since njit doesn't support float16, we need to upcast it to float32.

    Args:
        arr (np.ndarray): array to upcast

    Returns
    -------
        np.ndarray: upcasted array
    """
    if arr.dtype == np.float16:
        return arr.astype(np.float32)
    else:
        return arr

def _build_fixed_output(averaged_outs, last_outs, outputs, batch_positions, varying_rows, num_varying_rows, link, linearizing_weights):
    if len(last_outs.shape) == 1:
        _build_fixed_single_output(_upcast_array(averaged_outs),
                                   _upcast_array(last_outs),
                                   _upcast_array(outputs),
                                   batch_positions,
                                   varying_rows,
                                   num_varying_rows,
                                   link,
                                   linearizing_weights)
    else:
        _build_fixed_multi_output(_upcast_array(averaged_outs),
                                  _upcast_array(last_outs),
                                  _upcast_array(outputs),
                                  batch_positions,
                                  varying_rows,
                                  num_varying_rows,
                                  link,
                                  linearizing_weights)

@njit # we can't use this when using a custom link function...
def _build_fixed_single_output(averaged_outs, last_outs, outputs, batch_positions, varying_rows, num_varying_rows, link, linearizing_weights):
    # here we can assume that the outputs will always be the same size, and we need
    # to carry over evaluation outputs
    sample_count = last_outs.shape[0]
    # if linearizing_weights is not None:
    #     averaged_outs[0] = np.mean(linearizing_weights * link(last_outs))
    # else:
    #     averaged_outs[0] = link(np.mean(last_outs))
    for i in range(len(averaged_outs)):
        if batch_positions[i] < batch_positions[i+1]:
            if num_varying_rows[i] == sample_count:
                last_outs[:] = outputs[batch_positions[i]:batch_positions[i+1]]
            else:
                last_outs[varying_rows[i]] = outputs[batch_positions[i]:batch_positions[i+1]]
            if linearizing_weights is not None:
                averaged_outs[i] = np.mean(linearizing_weights * link(last_outs))
            else:
                averaged_outs[i] = link(np.mean(last_outs))
        else:
            averaged_outs[i] = averaged_outs[i-1]

@njit
def _build_fixed_multi_output(averaged_outs, last_outs, outputs, batch_positions, varying_rows, num_varying_rows, link, linearizing_weights):
    # here we can assume that the outputs will always be the same size, and we need
    # to carry over evaluation outputs

    sample_count = last_outs.shape[0]
    for i in range(len(averaged_outs)):
        if batch_positions[i] < batch_positions[i+1]:
            if num_varying_rows[i] == sample_count:
                last_outs[:] = outputs[batch_positions[i]:batch_positions[i+1]]
            else:
                last_outs[varying_rows[i]] = outputs[batch_positions[i]:batch_positions[i+1]]
            #averaged_outs[i] = link(np.mean(last_outs))
            if linearizing_weights is not None:
                for j in range(last_outs.shape[-1]):
                    averaged_outs[i,j] = np.mean(linearizing_weights[:,j] * link(last_outs[:,j]))
            else:
                for j in range(last_outs.shape[-1]): # using -1 is important
                    averaged_outs[i,j] = link(np.mean(last_outs[:,j])) # we can't just do np.mean(last_outs, 0) because that fails to numba compile
        else:
            averaged_outs[i] = averaged_outs[i-1]


def make_masks(cluster_matrix):
    """Builds a sparse CSR mask matrix from the given clustering.

    This function is optimized since trees for images can be very large.
    """
    M = cluster_matrix.shape[0] + 1
    indices_row_pos = np.zeros(2 * M - 1, dtype=int)
    indptr = np.zeros(2 * M, dtype=int)
    indices = np.zeros(int(np.sum(cluster_matrix[:,3])) + M, dtype=int)

    # build an array of index lists in CSR format
    _init_masks(cluster_matrix, M, indices_row_pos, indptr)
    _rec_fill_masks(cluster_matrix, indices_row_pos, indptr, indices, M, cluster_matrix.shape[0] - 1 + M)
    mask_matrix = scipy.sparse.csr_matrix(
        (np.ones(len(indices), dtype=bool), indices, indptr),
        shape=(2 * M - 1, M)
    )

    return mask_matrix

@njit
def _init_masks(cluster_matrix, M, indices_row_pos, indptr):
    pos = 0
    for i in range(2 * M - 1):
        if i < M:
            pos += 1
        else:
            pos += int(cluster_matrix[i-M, 3])
        indptr[i+1] = pos
        indices_row_pos[i] = indptr[i]

@njit
def _rec_fill_masks(cluster_matrix, indices_row_pos, indptr, indices, M, ind):
    pos = indices_row_pos[ind]

    if ind < M:
        indices[pos] = ind
        return

    lind = int(cluster_matrix[ind-M,0])
    rind = int(cluster_matrix[ind-M,1])
    lind_size = int(cluster_matrix[lind-M, 3]) if lind >= M else 1
    rind_size = int(cluster_matrix[rind-M, 3]) if rind >= M else 1

    lpos = indices_row_pos[lind]
    rpos = indices_row_pos[rind]

    _rec_fill_masks(cluster_matrix, indices_row_pos, indptr, indices, M, lind)
    indices[pos:pos + lind_size] = indices[lpos:lpos + lind_size]

    _rec_fill_masks(cluster_matrix, indices_row_pos, indptr, indices, M, rind)
    indices[pos + lind_size:pos + lind_size + rind_size] = indices[rpos:rpos + rind_size]

def link_reweighting(p, link):
    """Returns a weighting that makes mean(weights*link(p)) == link(mean(p)).

    This is based on a linearization of the link function. When the link function is monotonic then we
    can find a set of positive weights that adjust for the non-linear influence changes on the
    expected value. Note that there are many possible reweightings that can satisfy the above
    property. This function returns the one that has the lowest L2 norm.
    """
    # the linearized link function is a first order Taylor expansion of the link function
    # centered at the expected value
    expected_value = np.mean(p, axis=0)
    epsilon = 0.0001
    link_gradient = (link(expected_value + epsilon) - link(expected_value)) / epsilon
    linearized_link = link_gradient*(p - expected_value) + link(expected_value)

    weights = (linearized_link - link(expected_value)) / (link(p) - link(expected_value))
    weights *= weights.shape[0] / np.sum(weights, axis=0)
    return weights<|MERGE_RESOLUTION|>--- conflicted
+++ resolved
@@ -1,9 +1,5 @@
 import copy
-<<<<<<< HEAD
-import warnings
-=======
 from typing import Any
->>>>>>> 18818dec
 
 import numpy as np
 import scipy.sparse
@@ -21,7 +17,7 @@
     requires the masker object to have a .invariants method).
     """
 
-    delta_mask_noop_value = 2147483647 # used to encode a noop for delta masking
+    delta_mask_noop_value = 2147483647  # used to encode a noop for delta masking
 
     def __init__(self, model, masker, link, linearize_link, *args):
         self.model = model
@@ -34,9 +30,7 @@
         if callable(getattr(self.masker, "invariants", None)):
             self._variants = ~self.masker.invariants(*args)
             self._variants_column_sums = self._variants.sum(0)
-            self._variants_row_inds = [
-                self._variants[:,i] for i in range(self._variants.shape[1])
-            ]
+            self._variants_row_inds = [self._variants[:, i] for i in range(self._variants.shape[1])]
         else:
             self._variants = None
 
@@ -51,13 +45,12 @@
                 self._masker_rows = mshape[0]
                 self._masker_cols = mshape[1]
         else:
-            self._masker_rows = None# # just assuming...
+            self._masker_rows = None  # # just assuming...
             self._masker_cols = sum(np.prod(a.shape) for a in self.args)
 
         self._linearizing_weights = None
 
     def __call__(self, masks, zero_index=None, batch_size=None):
-
         # if we are passed a 1D array of indexes then we are delta masking and have a special implementation
         if len(masks.shape) == 1:
             if getattr(self.masker, "supports_delta_masking", False):
@@ -74,23 +67,21 @@
             return self._full_masking_call(masks, batch_size=batch_size)
 
     def _full_masking_call(self, masks, zero_index=None, batch_size=None):
-
         if batch_size is None:
             batch_size = len(masks)
         do_delta_masking = getattr(self.masker, "reset_delta_masking", None) is not None
         num_varying_rows = np.zeros(len(masks), dtype=int)
-        batch_positions = np.zeros(len(masks)+1, dtype=int)
+        batch_positions = np.zeros(len(masks) + 1, dtype=int)
         varying_rows = []
         if self._variants is not None:
             delta_tmp = self._variants.copy().astype(int)
         all_outputs = []
         for batch_ind in range(0, len(masks), batch_size):
-            mask_batch = masks[batch_ind:batch_ind + batch_size]
-            all_masked_inputs = []
+            mask_batch = masks[batch_ind : batch_ind + batch_size]
+            all_masked_inputs: list[list[Any]] = []
             num_mask_samples = np.zeros(len(mask_batch), dtype=int)
             last_mask = np.zeros(mask_batch.shape[1], dtype=bool)
             for i, mask in enumerate(mask_batch):
-
                 # mask the inputs
                 delta_mask = mask ^ last_mask
                 if do_delta_masking and delta_mask.sum() == 1:
@@ -121,7 +112,7 @@
                     # (self._variants & delta_mask).sum(1) > 0
 
                     np.bitwise_and(self._variants, delta_mask, out=delta_tmp)
-                    varying_rows.append(np.any(delta_tmp, axis=1))#np.any(self._variants & delta_mask, axis=1))
+                    varying_rows.append(np.any(delta_tmp, axis=1))  # np.any(self._variants & delta_mask, axis=1))
                     num_varying_rows[batch_ind + i] = varying_rows[-1].sum()
                     # for i in range(20):
                     #     varying_rows[-1].sum()
@@ -154,15 +145,24 @@
         outputs = np.concatenate(all_outputs)
 
         if self.linearize_link and self.link != links.identity and self._linearizing_weights is None:
-            self.background_outputs = outputs[batch_positions[zero_index]:batch_positions[zero_index+1]]
+            self.background_outputs = outputs[batch_positions[zero_index] : batch_positions[zero_index + 1]]
             self._linearizing_weights = link_reweighting(self.background_outputs, self.link)
 
-        averaged_outs = np.zeros((len(batch_positions)-1,) + outputs.shape[1:])
+        averaged_outs = np.zeros((len(batch_positions) - 1,) + outputs.shape[1:])
         max_outs = self._masker_rows if self._masker_rows is not None else max(len(r) for r in varying_rows)
         last_outs = np.zeros((max_outs,) + outputs.shape[1:])
-        varying_rows = np.array(varying_rows)
-
-        _build_fixed_output(averaged_outs, last_outs, outputs, batch_positions, varying_rows, num_varying_rows, self.link, self._linearizing_weights)
+        varying_rows_array = np.array(varying_rows)
+
+        _build_fixed_output(
+            averaged_outs,
+            last_outs,
+            outputs,
+            batch_positions,
+            varying_rows_array,
+            num_varying_rows,
+            self.link,
+            self._linearizing_weights,
+        )
 
         return averaged_outs
 
@@ -191,7 +191,6 @@
     #             masks_pos += 1
     #         self._varying_delta_mask_rows.append(np.unique(np.concatenate(varying_rows_set)))
 
-
     def _delta_masking_call(self, masks, zero_index=None, batch_size=None):
         # TODO: we need to do batching here
 
@@ -202,22 +201,31 @@
 
         subset_masked_inputs = [arg[varying_rows.reshape(-1)] for arg in masked_inputs]
 
-        batch_positions = np.zeros(len(varying_rows)+1, dtype=int)
+        batch_positions = np.zeros(len(varying_rows) + 1, dtype=int)
         for i in range(len(varying_rows)):
-            batch_positions[i+1] = batch_positions[i] + num_varying_rows[i]
+            batch_positions[i + 1] = batch_positions[i] + num_varying_rows[i]
 
         # joined_masked_inputs = self._stack_inputs(all_masked_inputs)
         outputs = self.model(*subset_masked_inputs)
         _assert_output_input_match(subset_masked_inputs, outputs)
 
         if self.linearize_link and self.link != links.identity and self._linearizing_weights is None:
-            self.background_outputs = outputs[batch_positions[zero_index]:batch_positions[zero_index+1]]
+            self.background_outputs = outputs[batch_positions[zero_index] : batch_positions[zero_index + 1]]
             self._linearizing_weights = link_reweighting(self.background_outputs, self.link)
 
         averaged_outs = np.zeros((varying_rows.shape[0],) + outputs.shape[1:])
         last_outs = np.zeros((varying_rows.shape[1],) + outputs.shape[1:])
-        #print("link", self.link)
-        _build_fixed_output(averaged_outs, last_outs, outputs, batch_positions, varying_rows, num_varying_rows, self.link, self._linearizing_weights)
+        # print("link", self.link)
+        _build_fixed_output(
+            averaged_outs,
+            last_outs,
+            outputs,
+            batch_positions,
+            varying_rows,
+            num_varying_rows,
+            self.link,
+            self._linearizing_weights,
+        )
 
         return averaged_outs
 
@@ -226,7 +234,7 @@
         if hasattr(self.masker, "mask_shapes") and callable(self.masker.mask_shapes):
             return self.masker.mask_shapes(*self.args)
         else:
-            return [a.shape for a in self.args] # TODO: this will need to get more flexible
+            return [a.shape for a in self.args]  # TODO: this will need to get more flexible
 
     def __len__(self):
         """How many binary inputs there are to toggle.
@@ -249,13 +257,13 @@
             inds = np.arange(len(self))
 
         # mask each potentially nonzero input in isolation
-        masks = np.zeros(2*len(inds), dtype=int)
+        masks = np.zeros(2 * len(inds), dtype=int)
         masks[0] = MaskedModel.delta_mask_noop_value
         last_ind = -1
         for i in range(len(inds)):
             if i > 0:
-                masks[2*i] = -last_ind - 1 # turn off the last input
-            masks[2*i+1] = inds[i] # turn on this input
+                masks[2 * i] = -last_ind - 1  # turn off the last input
+            masks[2 * i + 1] = inds[i]  # turn on this input
             last_ind = inds[i]
 
         # compute the main effects for the given indexes
@@ -264,21 +272,17 @@
 
         # expand the vector to the full input size
         expanded_main_effects = np.zeros((len(self),) + outputs.shape[1:])
-        for i,ind in enumerate(inds):
+        for i, ind in enumerate(inds):
             expanded_main_effects[ind] = main_effects[i]
 
         return expanded_main_effects
 
+
 def _assert_output_input_match(inputs, outputs):
-<<<<<<< HEAD
-    assert len(outputs) == len(inputs[0]), \
-        f"The model produced {len(outputs)} output rows when given {len(inputs[0])} input rows! Check the implementation of the model you provided for errors."
-=======
     assert len(outputs) == len(inputs[0]), (
         f"The model produced {len(outputs)} output rows when given {len(inputs[0])} input rows! Check the implementation of the model you provided for errors."
     )
 
->>>>>>> 18818dec
 
 def _convert_delta_mask_to_full(masks, full_masks):
     """This converts a delta masking array to a full bool masking array."""
@@ -288,87 +292,18 @@
         i += 1
 
         if i > 0:
-            full_masks[i] = full_masks[i-1]
+            full_masks[i] = full_masks[i - 1]
 
         while masks[masks_pos] < 0:
-            full_masks[i,-masks[masks_pos]-1] = ~full_masks[i,-masks[masks_pos]-1] # -value - 1 is the original index that needs flipped
+            full_masks[i, -masks[masks_pos] - 1] = ~full_masks[
+                i, -masks[masks_pos] - 1
+            ]  # -value - 1 is the original index that needs flipped
             masks_pos += 1
 
         if masks[masks_pos] != MaskedModel.delta_mask_noop_value:
-            full_masks[i,masks[masks_pos]] = ~full_masks[i,masks[masks_pos]]
+            full_masks[i, masks[masks_pos]] = ~full_masks[i, masks[masks_pos]]
         masks_pos += 1
 
-<<<<<<< HEAD
-#@njit # TODO: figure out how to jit this function, or most of it
-def _build_delta_masked_inputs(masks, batch_positions, num_mask_samples, num_varying_rows, delta_indexes,
-                               varying_rows, args, masker, variants, variants_column_sums):
-    warnings.warn(
-        "This function is not used within the shap library and will therefore be removed in an upcoming release. "
-        "If you rely on this function, please open an issue: https://github.com/shap/shap/issues.",
-        DeprecationWarning
-    )
-    all_masked_inputs = [[] for a in args]
-    dpos = 0
-    i = -1
-    masks_pos = 0
-    while masks_pos < len(masks):
-        i += 1
-
-        dpos = 0
-        delta_indexes[0] = masks[masks_pos]
-
-        # update the masked inputs
-        while delta_indexes[dpos] < 0: # negative values mean keep going
-            delta_indexes[dpos] = -delta_indexes[dpos] - 1 # -value + 1 is the original index that needs flipped
-            masker(delta_indexes[dpos], *args)
-            dpos += 1
-            delta_indexes[dpos] = masks[masks_pos + dpos]
-        masked_inputs = masker(delta_indexes[dpos], *args).copy()
-
-        masks_pos += dpos + 1
-
-        num_mask_samples[i] = len(masked_inputs)
-        #print(i, dpos, delta_indexes[dpos])
-        # see which rows have been updated, so we can only evaluate the model on the rows we need to
-        if i == 0:
-            varying_rows[i,:] = True
-            #varying_rows.append(np.arange(num_mask_samples[i]))
-            num_varying_rows[i] = num_mask_samples[i]
-
-        else:
-            # only one column was changed
-            if dpos == 0:
-
-                varying_rows[i,:] = variants[:,delta_indexes[dpos]]
-                #varying_rows.append(_variants_row_inds[delta_indexes[dpos]])
-                num_varying_rows[i] = variants_column_sums[delta_indexes[dpos]]
-
-
-            # more than one column was changed
-            else:
-                varying_rows[i,:] = np.any(variants[:,delta_indexes[:dpos+1]], axis=1)
-                #varying_rows.append(np.any(variants[:,delta_indexes[:dpos+1]], axis=1))
-                num_varying_rows[i] = varying_rows[i,:].sum()
-
-        batch_positions[i+1] = batch_positions[i] + num_varying_rows[i]
-
-        # subset the masked input to only the rows that vary
-        if num_varying_rows[i] != num_mask_samples[i]:
-            if len(args) == 1:
-                masked_inputs = masked_inputs[varying_rows[i,:]]
-            else:
-                masked_inputs = [v[varying_rows[i,:]] for v in zip(*masked_inputs)]
-
-        # wrap the masked inputs if they are not already in a tuple
-        if len(args) == 1:
-            masked_inputs = (masked_inputs,)
-
-        for j in range(len(masked_inputs)):
-            all_masked_inputs[j].append(masked_inputs[j])
-
-    return all_masked_inputs, i + 1 # i + 1 is the number of output rows after averaging
-=======
->>>>>>> 18818dec
 
 def _upcast_array(arr: np.ndarray) -> np.ndarray:
     """Since njit doesn't support float16, we need to upcast it to float32.
@@ -385,28 +320,38 @@
     else:
         return arr
 
-def _build_fixed_output(averaged_outs, last_outs, outputs, batch_positions, varying_rows, num_varying_rows, link, linearizing_weights):
+
+def _build_fixed_output(
+    averaged_outs, last_outs, outputs, batch_positions, varying_rows, num_varying_rows, link, linearizing_weights
+):
     if len(last_outs.shape) == 1:
-        _build_fixed_single_output(_upcast_array(averaged_outs),
-                                   _upcast_array(last_outs),
-                                   _upcast_array(outputs),
-                                   batch_positions,
-                                   varying_rows,
-                                   num_varying_rows,
-                                   link,
-                                   linearizing_weights)
+        _build_fixed_single_output(
+            _upcast_array(averaged_outs),
+            _upcast_array(last_outs),
+            _upcast_array(outputs),
+            batch_positions,
+            varying_rows,
+            num_varying_rows,
+            link,
+            linearizing_weights,
+        )
     else:
-        _build_fixed_multi_output(_upcast_array(averaged_outs),
-                                  _upcast_array(last_outs),
-                                  _upcast_array(outputs),
-                                  batch_positions,
-                                  varying_rows,
-                                  num_varying_rows,
-                                  link,
-                                  linearizing_weights)
-
-@njit # we can't use this when using a custom link function...
-def _build_fixed_single_output(averaged_outs, last_outs, outputs, batch_positions, varying_rows, num_varying_rows, link, linearizing_weights):
+        _build_fixed_multi_output(
+            _upcast_array(averaged_outs),
+            _upcast_array(last_outs),
+            _upcast_array(outputs),
+            batch_positions,
+            varying_rows,
+            num_varying_rows,
+            link,
+            linearizing_weights,
+        )
+
+
+@njit  # we can't use this when using a custom link function...
+def _build_fixed_single_output(
+    averaged_outs, last_outs, outputs, batch_positions, varying_rows, num_varying_rows, link, linearizing_weights
+):
     # here we can assume that the outputs will always be the same size, and we need
     # to carry over evaluation outputs
     sample_count = last_outs.shape[0]
@@ -415,39 +360,44 @@
     # else:
     #     averaged_outs[0] = link(np.mean(last_outs))
     for i in range(len(averaged_outs)):
-        if batch_positions[i] < batch_positions[i+1]:
+        if batch_positions[i] < batch_positions[i + 1]:
             if num_varying_rows[i] == sample_count:
-                last_outs[:] = outputs[batch_positions[i]:batch_positions[i+1]]
-            else:
-                last_outs[varying_rows[i]] = outputs[batch_positions[i]:batch_positions[i+1]]
+                last_outs[:] = outputs[batch_positions[i] : batch_positions[i + 1]]
+            else:
+                last_outs[varying_rows[i]] = outputs[batch_positions[i] : batch_positions[i + 1]]
             if linearizing_weights is not None:
                 averaged_outs[i] = np.mean(linearizing_weights * link(last_outs))
             else:
                 averaged_outs[i] = link(np.mean(last_outs))
         else:
-            averaged_outs[i] = averaged_outs[i-1]
+            averaged_outs[i] = averaged_outs[i - 1]
+
 
 @njit
-def _build_fixed_multi_output(averaged_outs, last_outs, outputs, batch_positions, varying_rows, num_varying_rows, link, linearizing_weights):
+def _build_fixed_multi_output(
+    averaged_outs, last_outs, outputs, batch_positions, varying_rows, num_varying_rows, link, linearizing_weights
+):
     # here we can assume that the outputs will always be the same size, and we need
     # to carry over evaluation outputs
 
     sample_count = last_outs.shape[0]
     for i in range(len(averaged_outs)):
-        if batch_positions[i] < batch_positions[i+1]:
+        if batch_positions[i] < batch_positions[i + 1]:
             if num_varying_rows[i] == sample_count:
-                last_outs[:] = outputs[batch_positions[i]:batch_positions[i+1]]
-            else:
-                last_outs[varying_rows[i]] = outputs[batch_positions[i]:batch_positions[i+1]]
-            #averaged_outs[i] = link(np.mean(last_outs))
+                last_outs[:] = outputs[batch_positions[i] : batch_positions[i + 1]]
+            else:
+                last_outs[varying_rows[i]] = outputs[batch_positions[i] : batch_positions[i + 1]]
+            # averaged_outs[i] = link(np.mean(last_outs))
             if linearizing_weights is not None:
                 for j in range(last_outs.shape[-1]):
-                    averaged_outs[i,j] = np.mean(linearizing_weights[:,j] * link(last_outs[:,j]))
-            else:
-                for j in range(last_outs.shape[-1]): # using -1 is important
-                    averaged_outs[i,j] = link(np.mean(last_outs[:,j])) # we can't just do np.mean(last_outs, 0) because that fails to numba compile
-        else:
-            averaged_outs[i] = averaged_outs[i-1]
+                    averaged_outs[i, j] = np.mean(linearizing_weights[:, j] * link(last_outs[:, j]))
+            else:
+                for j in range(last_outs.shape[-1]):  # using -1 is important
+                    averaged_outs[i, j] = link(
+                        np.mean(last_outs[:, j])
+                    )  # we can't just do np.mean(last_outs, 0) because that fails to numba compile
+        else:
+            averaged_outs[i] = averaged_outs[i - 1]
 
 
 def make_masks(cluster_matrix):
@@ -458,17 +408,15 @@
     M = cluster_matrix.shape[0] + 1
     indices_row_pos = np.zeros(2 * M - 1, dtype=int)
     indptr = np.zeros(2 * M, dtype=int)
-    indices = np.zeros(int(np.sum(cluster_matrix[:,3])) + M, dtype=int)
+    indices = np.zeros(int(np.sum(cluster_matrix[:, 3])) + M, dtype=int)
 
     # build an array of index lists in CSR format
     _init_masks(cluster_matrix, M, indices_row_pos, indptr)
     _rec_fill_masks(cluster_matrix, indices_row_pos, indptr, indices, M, cluster_matrix.shape[0] - 1 + M)
-    mask_matrix = scipy.sparse.csr_matrix(
-        (np.ones(len(indices), dtype=bool), indices, indptr),
-        shape=(2 * M - 1, M)
-    )
+    mask_matrix = scipy.sparse.csr_matrix((np.ones(len(indices), dtype=bool), indices, indptr), shape=(2 * M - 1, M))
 
     return mask_matrix
+
 
 @njit
 def _init_masks(cluster_matrix, M, indices_row_pos, indptr):
@@ -477,9 +425,10 @@
         if i < M:
             pos += 1
         else:
-            pos += int(cluster_matrix[i-M, 3])
-        indptr[i+1] = pos
+            pos += int(cluster_matrix[i - M, 3])
+        indptr[i + 1] = pos
         indices_row_pos[i] = indptr[i]
+
 
 @njit
 def _rec_fill_masks(cluster_matrix, indices_row_pos, indptr, indices, M, ind):
@@ -489,19 +438,20 @@
         indices[pos] = ind
         return
 
-    lind = int(cluster_matrix[ind-M,0])
-    rind = int(cluster_matrix[ind-M,1])
-    lind_size = int(cluster_matrix[lind-M, 3]) if lind >= M else 1
-    rind_size = int(cluster_matrix[rind-M, 3]) if rind >= M else 1
+    lind = int(cluster_matrix[ind - M, 0])
+    rind = int(cluster_matrix[ind - M, 1])
+    lind_size = int(cluster_matrix[lind - M, 3]) if lind >= M else 1
+    rind_size = int(cluster_matrix[rind - M, 3]) if rind >= M else 1
 
     lpos = indices_row_pos[lind]
     rpos = indices_row_pos[rind]
 
     _rec_fill_masks(cluster_matrix, indices_row_pos, indptr, indices, M, lind)
-    indices[pos:pos + lind_size] = indices[lpos:lpos + lind_size]
+    indices[pos : pos + lind_size] = indices[lpos : lpos + lind_size]
 
     _rec_fill_masks(cluster_matrix, indices_row_pos, indptr, indices, M, rind)
-    indices[pos + lind_size:pos + lind_size + rind_size] = indices[rpos:rpos + rind_size]
+    indices[pos + lind_size : pos + lind_size + rind_size] = indices[rpos : rpos + rind_size]
+
 
 def link_reweighting(p, link):
     """Returns a weighting that makes mean(weights*link(p)) == link(mean(p)).
@@ -516,7 +466,7 @@
     expected_value = np.mean(p, axis=0)
     epsilon = 0.0001
     link_gradient = (link(expected_value + epsilon) - link(expected_value)) / epsilon
-    linearized_link = link_gradient*(p - expected_value) + link(expected_value)
+    linearized_link = link_gradient * (p - expected_value) + link(expected_value)
 
     weights = (linearized_link - link(expected_value)) / (link(p) - link(expected_value))
     weights *= weights.shape[0] / np.sum(weights, axis=0)

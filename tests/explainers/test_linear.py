--- conflicted
+++ resolved
@@ -1,4 +1,5 @@
 """Unit tests for the Linear explainer."""
+
 import numpy as np
 import pytest
 import scipy.special
@@ -19,6 +20,7 @@
     explainer = shap.LinearExplainer((beta, 0), masker)
     assert np.abs(explainer.shap_values(X) - np.array([0.5, 0.5, 0])).max() < 0.05
 
+
 def test_tied_pair_independent():
     beta = np.array([1, 0, 0])
     mu = np.zeros(3)
@@ -28,6 +30,7 @@
     explainer = shap.LinearExplainer((beta, 0), masker)
     assert np.abs(explainer.shap_values(X) - np.array([1, 0, 0])).max() < 0.05
 
+
 def test_tied_pair_new():
     beta = np.array([1, 0, 0])
     mu = np.zeros(3)
@@ -36,27 +39,25 @@
     explainer = shap.explainers.LinearExplainer((beta, 0), shap.maskers.Impute({"mean": mu, "cov": Sigma}))
     assert np.abs(explainer.shap_values(X) - np.array([0.5, 0.5, 0])).max() < 0.05
 
+
 def test_wrong_masker():
     with pytest.raises(NotImplementedError):
         shap.explainers.LinearExplainer((0, 0), shap.maskers.Fixed())
 
+
 def test_tied_triple():
     beta = np.array([0, 1, 0, 0])
-    mu = 1*np.ones(4)
+    mu = 1 * np.ones(4)
     Sigma = np.array([[1, 0.999999, 0.999999, 0], [0.999999, 1, 0.999999, 0], [0.999999, 0.999999, 1, 0], [0, 0, 0, 1]])
-<<<<<<< HEAD
-    X = 2*np.ones((1, 4))
-    explainer = shap.LinearExplainer((beta, 0), (mu, Sigma), feature_perturbation="correlation_dependent")
-=======
     X = 2 * np.ones((1, 4))
     masker = maskers.Impute({"mean": mu, "cov": Sigma})
     explainer = shap.LinearExplainer((beta, 0), masker)
->>>>>>> 18818dec
     assert explainer.expected_value == 1
     assert np.abs(explainer.shap_values(X) - np.array([0.33333, 0.33333, 0.33333, 0])).max() < 0.05
 
+
 def test_sklearn_linear():
-    Ridge = pytest.importorskip('sklearn.linear_model').Ridge
+    Ridge = pytest.importorskip("sklearn.linear_model").Ridge
 
     # train linear model
     X, y = shap.datasets.california(n_points=100)
@@ -68,8 +69,9 @@
     assert np.abs(explainer.expected_value - model.predict(X).mean()) < 1e-6
     explainer.shap_values(X)
 
+
 def test_sklearn_linear_old_style():
-    Ridge = pytest.importorskip('sklearn.linear_model').Ridge
+    Ridge = pytest.importorskip("sklearn.linear_model").Ridge
 
     # train linear model
     X, y = shap.datasets.california(n_points=100)
@@ -81,8 +83,9 @@
     assert np.abs(explainer.expected_value - model.predict(X).mean()) < 1e-6
     explainer.shap_values(X)
 
+
 def test_sklearn_linear_new():
-    Ridge = pytest.importorskip('sklearn.linear_model').Ridge
+    Ridge = pytest.importorskip("sklearn.linear_model").Ridge
 
     # train linear model
     X, y = shap.datasets.california(n_points=100)
@@ -95,8 +98,9 @@
     assert np.abs(shap_values.values.sum(1) + shap_values.base_values - model.predict(X)).max() < 1e-6
     assert np.abs(shap_values.base_values[0] - model.predict(X).mean()) < 1e-6
 
+
 def test_sklearn_multiclass_no_intercept():
-    Ridge = pytest.importorskip('sklearn.linear_model').Ridge
+    Ridge = pytest.importorskip("sklearn.linear_model").Ridge
 
     # train linear model
     X, y = shap.datasets.california(n_points=100)
@@ -111,22 +115,23 @@
     assert np.abs(explainer.expected_value - model.predict(X).mean()) < 1e-6
     explainer.shap_values(X)
 
+
 def test_perfect_colinear():
-    LinearRegression = pytest.importorskip('sklearn.linear_model').LinearRegression
-
-    X, y = shap.datasets.california(n_points=100)
-    X.iloc[:, 0] = X.iloc[:, 4] # test duplicated features
-    X.iloc[:, 5] = X.iloc[:, 6] - X.iloc[:, 6] # test multiple colinear features
-    X.iloc[:, 3] = 0 # test null features
+    LinearRegression = pytest.importorskip("sklearn.linear_model").LinearRegression
+
+    X, y = shap.datasets.california(n_points=100)
+    X.iloc[:, 0] = X.iloc[:, 4]  # test duplicated features
+    X.iloc[:, 5] = X.iloc[:, 6] - X.iloc[:, 6]  # test multiple colinear features
+    X.iloc[:, 3] = 0  # test null features
     model = LinearRegression()
     model.fit(X, y)
     explainer = shap.LinearExplainer(model, maskers.Impute(X))
     shap_values = explainer.shap_values(X)
     assert np.abs(shap_values.sum(1) - model.predict(X) + model.predict(X).mean()).sum() < 1e-7
 
+
 def test_shape_values_linear_many_features():
-
-    Ridge = pytest.importorskip('sklearn.linear_model').Ridge
+    Ridge = pytest.importorskip("sklearn.linear_model").Ridge
 
     coef = np.array([1, 2]).T
 
@@ -151,9 +156,10 @@
     expected = (X - X.mean(0)) * coef
     np.testing.assert_allclose(expected - values, 0, atol=0.01)
 
+
 def test_single_feature(random_seed):
     """Make sure things work with a univariate linear regression."""
-    Ridge = pytest.importorskip('sklearn.linear_model').Ridge
+    Ridge = pytest.importorskip("sklearn.linear_model").Ridge
 
     # generate linear data
     rs = np.random.RandomState(random_seed)
@@ -170,20 +176,11 @@
     assert np.abs(explainer.expected_value - model.predict(X).mean()) < 1e-6
     assert np.max(np.abs(explainer.expected_value + shap_values.sum(1) - model.predict(X))) < 1e-6
 
+
 def test_sparse():
     """Validate running LinearExplainer on scipy sparse data"""
-<<<<<<< HEAD
-    make_multilabel_classification = pytest.importorskip('sklearn.datasets').make_multilabel_classification
-    LogisticRegression = pytest.importorskip('sklearn.linear_model').LogisticRegression
-
-=======
->>>>>>> 18818dec
     n_features = 20
-    X, y = make_multilabel_classification(n_samples=100,
-                                          sparse=True,
-                                          n_features=n_features,
-                                          n_classes=1,
-                                          n_labels=2)
+    X, y = make_multilabel_classification(n_samples=100, sparse=True, n_features=n_features, n_classes=1, n_labels=2)
 
     # train linear model
     model = LogisticRegression()
@@ -192,18 +189,17 @@
     # explain the model's predictions using SHAP values
     explainer = shap.LinearExplainer(model, X)
     shap_values = explainer.shap_values(X)
-    assert np.max(np.abs(scipy.special.expit(explainer.expected_value + shap_values.sum(1)) - model.predict_proba(X)[:, 1])) < 1e-6
+    assert (
+        np.max(
+            np.abs(scipy.special.expit(explainer.expected_value + shap_values.sum(1)) - model.predict_proba(X)[:, 1])
+        )
+        < 1e-6
+    )
 
 
 @pytest.mark.xfail(reason="This should pass but it doesn't.")
 def test_sparse_multi_class():
     """Validate running LinearExplainer on scipy sparse data"""
-<<<<<<< HEAD
-    make_multilabel_classification = pytest.importorskip('sklearn.datasets').make_multilabel_classification
-    LogisticRegression = pytest.importorskip('sklearn.linear_model').LogisticRegression
-
-=======
->>>>>>> 18818dec
     n_features = 4
     X, y = make_multilabel_classification(n_samples=100, sparse=False, n_features=n_features, n_classes=3, n_labels=2)
     y = np.argmax(y, axis=1)
@@ -216,7 +212,9 @@
     # explain the model's predictions using SHAP values
     explainer = shap.LinearExplainer(model, X)
     shap_values = explainer(X)
-    np.testing.assert_allclose(scipy.special.expit(shap_values.values.sum(1) + shap_values.base_values), pred, atol=1e-6)
+    np.testing.assert_allclose(
+        scipy.special.expit(shap_values.values.sum(1) + shap_values.base_values), pred, atol=1e-6
+    )
 
 
 @pytest.mark.filterwarnings("ignore:The feature_perturbation option is now deprecated")
@@ -229,13 +227,6 @@
         shap.LinearExplainer(model, X, feature_perturbation="nonsense")
 
 
-<<<<<<< HEAD
-@pytest.mark.parametrize("feature_pertubation,masker", [
-    (None, shap.maskers.Independent),
-    ("interventional", shap.maskers.Independent),
-    ("correlation_dependent", shap.maskers.Impute),
-])
-=======
 @pytest.mark.filterwarnings("ignore:The feature_perturbation option is now deprecated")
 @pytest.mark.parametrize(
     "feature_pertubation,masker",
@@ -245,9 +236,8 @@
         ("correlation_dependent", shap.maskers.Impute),
     ],
 )
->>>>>>> 18818dec
 def test_feature_perturbation_sets_correct_masker(feature_pertubation, masker):
-    Ridge = pytest.importorskip('sklearn.linear_model').Ridge
+    Ridge = pytest.importorskip("sklearn.linear_model").Ridge
 
     # train linear model
     X, y = shap.datasets.california(n_points=100)
@@ -259,7 +249,7 @@
 
 
 def test_interventional_multi_regression():
-    ridge = pytest.importorskip('sklearn.linear_model').Ridge
+    ridge = pytest.importorskip("sklearn.linear_model").Ridge
 
     # train linear model
     X, y = shap.datasets.linnerud(n_points=100)

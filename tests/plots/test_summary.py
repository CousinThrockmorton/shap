--- conflicted
+++ resolved
@@ -8,7 +8,7 @@
 
 
 @pytest.mark.mpl_image_compare
-def test_random_summary():
+def test_summary():
     """Just make sure the summary_plot function doesn't crash."""
     np.random.seed(0)
     fig = plt.figure()
@@ -18,7 +18,7 @@
 
 
 @pytest.mark.mpl_image_compare
-def test_random_summary_with_data():
+def test_summary_with_data():
     """Just make sure the summary_plot function doesn't crash with data."""
     np.random.seed(0)
     fig = plt.figure()
@@ -28,7 +28,7 @@
 
 
 @pytest.mark.mpl_image_compare
-def test_random_multi_class_summary():
+def test_summary_multi_class():
     """Check a multiclass run."""
     np.random.seed(0)
     fig = plt.figure()
@@ -38,33 +38,38 @@
 
 
 @pytest.mark.mpl_image_compare
-def test_random_multi_class_summary_legend_decimals():
+def test_summary_multi_class_legend_decimals():
     """Check the functionality of printing the legend in the plot of a multiclass run when
     all the SHAP values are smaller than 1.
     """
     np.random.seed(0)
     fig = plt.figure()
-    shap.summary_plot([np.random.randn(20, 5) for i in range(3)], np.random.randn(20, 5), show=False,
-                      show_values_in_legend=True)
+    shap.summary_plot(
+        [np.random.randn(20, 5) for i in range(3)], np.random.randn(20, 5), show=False, show_values_in_legend=True
+    )
     fig.set_layout_engine("tight")
     return fig
 
 
 @pytest.mark.mpl_image_compare
-def test_random_multi_class_summary_legend():
+def test_summary_multi_class_legend():
     """Check the functionality of printing the legend in the plot of a multiclass run when
     SHAP values are bigger than 1.
     """
     np.random.seed(0)
     fig = plt.figure()
-    shap.summary_plot([(2 + np.random.randn(20, 5)) for i in range(3)], 2 + np.random.randn(20, 5), show=False,
-                      show_values_in_legend=True)
+    shap.summary_plot(
+        [(2 + np.random.randn(20, 5)) for i in range(3)],
+        2 + np.random.randn(20, 5),
+        show=False,
+        show_values_in_legend=True,
+    )
     fig.set_layout_engine("tight")
     return fig
 
 
 @pytest.mark.mpl_image_compare
-def test_random_summary_bar_with_data():
+def test_summary_bar_with_data():
     """Check a bar chart."""
     np.random.seed(0)
     fig = plt.figure()
@@ -74,7 +79,7 @@
 
 
 @pytest.mark.mpl_image_compare
-def test_random_summary_dot_with_data():
+def test_summary_dot_with_data():
     """Check a dot chart."""
     np.random.seed(0)
     fig = plt.figure()
@@ -84,7 +89,7 @@
 
 
 @pytest.mark.mpl_image_compare
-def test_random_summary_violin_with_data():
+def test_summary_violin_with_data():
     """Check a violin chart."""
     np.random.seed(0)
     fig = plt.figure()
@@ -94,7 +99,7 @@
 
 
 @pytest.mark.mpl_image_compare
-def test_random_summary_layered_violin_with_data():
+def test_summary_layered_violin_with_data():
     """Check a layered violin chart."""
     rs = np.random.RandomState(0)
     fig = plt.figure()
@@ -111,14 +116,12 @@
 
 
 @pytest.mark.mpl_image_compare(tolerance=6)
-def test_random_summary_with_log_scale():
+def test_summary_with_log_scale():
     """Check a with a log scale."""
     np.random.seed(0)
     fig = plt.figure()
     shap.summary_plot(np.random.randn(20, 5), use_log_scale=True, show=False)
     fig.set_layout_engine("tight")
-<<<<<<< HEAD
-=======
     return fig
 
 
@@ -188,5 +191,4 @@
     shap.summary_plot(shap_values, features=X, plot_type="violin", show=False)
     fig = plt.gcf()
     fig.set_layout_engine("tight")
->>>>>>> 18818dec
     return fig